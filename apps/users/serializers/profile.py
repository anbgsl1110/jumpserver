--- conflicted
+++ resolved
@@ -98,19 +98,9 @@
     )
     mfa_level = serializers.ChoiceField(choices=MFA_LEVEL_CHOICES, label=_('MFA'), required=False)
     guide_url = serializers.SerializerMethodField()
-<<<<<<< HEAD
+    receive_backends = serializers.ListField(child=serializers.CharField(), read_only=True)
     orgs = UserOrgSerializer(many=True, read_only=True)
     perms = serializers.ListField(label=_("Perms"), read_only=True)
-
-    class Meta(UserSerializer.Meta):
-        read_only_fields = [
-            'date_joined', 'last_login', 'created_by', 'source',
-        ]
-        fields = UserSerializer.Meta.fields + [
-            'public_key_comment', 'public_key_hash_md5', 'guide_url', 'orgs',
-            'perms',
-=======
-    receive_backends = serializers.ListField(child=serializers.CharField(), read_only=True)
 
     class Meta(UserSerializer.Meta):
         fields = UserSerializer.Meta.fields + [
@@ -121,9 +111,8 @@
         ]
         read_only_fields = [
             'date_joined', 'last_login', 'created_by', 'source', 'receive_backends',
->>>>>>> a558ee2a
+            'orgs', 'perms',
         ]
-
         extra_kwargs = dict(UserSerializer.Meta.extra_kwargs)
         extra_kwargs.update({
             'name': {'read_only': True, 'max_length': 128},
