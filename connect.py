# coding: utf-8

import sys

reload(sys)
sys.setdefaultencoding('utf8')

import os
import re
import time
import datetime
import textwrap
import getpass
import readline
import django
import paramiko
import struct, fcntl, signal, socket, select

os.environ['DJANGO_SETTINGS_MODULE'] = 'jumpserver.settings'
if django.get_version() != '1.6':
    django.setup()
from django.contrib.sessions.models import Session
from jumpserver.api import ServerError, User, Asset, PermRole, AssetGroup, get_object, mkdir, get_asset_info, get_role
from jumpserver.api import logger, Log, TtyLog, get_role_key, CRYPTOR
from jperm.perm_api import gen_resource, get_group_asset_perm, get_group_user_perm, user_have_perm
from jumpserver.settings import LOG_DIR
from jperm.ansible_api import Command

login_user = get_object(User, username=getpass.getuser())

try:
    import termios
    import tty
except ImportError:
    print '\033[1;31m仅支持类Unix系统 Only unix like supported.\033[0m'
    time.sleep(3)
    sys.exit()


def color_print(msg, color='red', exits=False):
    """
    Print colorful string.
    颜色打印字符或者退出
    """
    color_msg = {'blue': '\033[1;36m%s\033[0m',
                 'green': '\033[1;32m%s\033[0m',
                 'red': '\033[1;31m%s\033[0m'}

    print color_msg.get(color, 'blue') % msg
    if exits:
        time.sleep(2)
        sys.exit()


class Tty(object):
    """
    A virtual tty class
    一个虚拟终端类，实现连接ssh和记录日志，基类
    """
    def __init__(self, user, asset, role):
        self.username = user.username
        self.asset_name = asset.hostname
        self.ip = None
        self.port = 22
        self.channel = None
        self.asset = asset
        self.user = user
        self.role = role
        self.ssh = None
        self.remote_ip = ''
        self.connect_info = None
        self.login_type = 'ssh'
        self.vim_flag = False
        self.ps1_pattern = re.compile('\[.*@.*\][\$#]')
        self.vim_data = ''

    @staticmethod
    def is_output(strings):
        newline_char = ['\n', '\r', '\r\n']
        for char in newline_char:
            if char in strings:
                return True
        return False
<<<<<<< HEAD
=======
        
        
    def remove_obstruct_char(self, cmd_str):
        '''删除一些干扰的特殊符号'''
        control_char = re.compile(r'\x07 | \x1b\[1P | \r ', re.X)
        cmd_str = control_char.sub('',cmd_str.strip())
        patch_char = re.compile('\x08\x1b\[C')      #删除方向左右一起的按键
        while patch_char.search(cmd_str):
            cmd_str = patch_char.sub('', cmd_str.rstrip())
        return cmd_str
        
    
    def remove_control_char(self, result_command):    
        """
        处理日志特殊字符
        """
        control_char = re.compile(r"""
                \x1b[ #%()*+\-.\/]. |
                \r |                                               #匹配 回车符(CR)
                (?:\x1b\[|\x9b) [ -?]* [@-~] |                     #匹配 控制顺序描述符(CSI)... Cmd
                (?:\x1b\]|\x9d) .*? (?:\x1b\\|[\a\x9c]) | \x07 |   #匹配 操作系统指令(OSC)...终止符或振铃符(ST|BEL)
                (?:\x1b[P^_]|[\x90\x9e\x9f]) .*? (?:\x1b\\|\x9c) | #匹配 设备控制串或私讯或应用程序命令(DCS|PM|APC)...终止符(ST)
                \x1b.                                              #匹配 转义过后的字符
                [\x80-\x9f] | (?:\x1b\]0.*) | \[.*@.*\][\$#] | (.*mysql>.*)      #匹配 所有控制字符
                """, re.X)
        result_command = control_char.sub('', result_command.strip())
 
        if not self.vim_flag:
            if result_command.startswith('vi') or result_command.startswith('fg'):
                self.vim_flag = True
            return result_command.decode('utf8',"ignore")
        else:
            return ''

>>>>>>> 1bbd685a

    def deal_command(self, str_r):
        """
            处理命令中特殊字符
        """
        str_r = re.sub('\x07', '', str_r)       # 删除响铃
        patch_char = re.compile('\x08\x1b\[C')  # 删除方向左右一起的按键
        while patch_char.search(str_r):
            str_r = patch_char.sub('', str_r.rstrip())

        result_command = ''             # 最后的结果
        backspace_num = 0               # 光标移动的个数
        reach_backspace_flag = False    # 没有检测到光标键则为true
        pattern_str = ''
        while str_r:
            tmp = re.match(r'\s*\w+\s*', str_r)
            if tmp:
                if reach_backspace_flag:
                    pattern_str += str(tmp.group(0))
                    str_r = str_r[len(str(tmp.group(0))):]
                    continue
                else:
                    result_command += str(tmp.group(0))
                    str_r = str_r[len(str(tmp.group(0))):]
                    continue
                
            tmp = re.match(r'\x1b\[K[\x08]*', str_r)
            if tmp:
                if backspace_num > 0:
                    if backspace_num > len(result_command):
                        result_command += pattern_str
                        result_command = result_command[0:-backspace_num]
                    else:
                        result_command = result_command[0:-backspace_num]
                        result_command += pattern_str
                del_len = len(str(tmp.group(0)))-3
                if del_len > 0:
                    result_command = result_command[0:-del_len]
                reach_backspace_flag = False
                backspace_num = 0
                pattern_str = ''
                str_r = str_r[len(str(tmp.group(0))):]
                continue
            
            tmp = re.match(r'\x08+', str_r)
            if tmp:
                str_r = str_r[len(str(tmp.group(0))):]
                if len(str_r) != 0:
                    if reach_backspace_flag:
                        result_command = result_command[0:-backspace_num] + pattern_str
                        pattern_str = ''
                    else:
                        reach_backspace_flag = True
                    backspace_num = len(str(tmp.group(0)))
                    continue
                else:
                    break
            
            if reach_backspace_flag:
                pattern_str += str_r[0]
            else:
                result_command += str_r[0]
            str_r = str_r[1:]
        
        if backspace_num > 0:
            result_command = result_command[0:-backspace_num] + pattern_str

        control_char = re.compile(r"""
                \x1b[ #%()*+\-.\/]. |
                \r |                                               #匹配 回车符(CR)
                (?:\x1b\[|\x9b) [ -?]* [@-~] |                     #匹配 控制顺序描述符(CSI)... Cmd
                (?:\x1b\]|\x9d) .*? (?:\x1b\\|[\a\x9c]) | \x07 |   #匹配 操作系统指令(OSC)...终止符或振铃符(ST|BEL)
                (?:\x1b[P^_]|[\x90\x9e\x9f]) .*? (?:\x1b\\|\x9c) | #匹配 设备控制串或私讯或应用程序命令(DCS|PM|APC)...终止符(ST)
                \x1b.                                              #匹配 转义过后的字符
                [\x80-\x9f] | (?:\x1b\]0.*) | \[.*@.*\][\$#] | (.*mysql>.*)      #匹配 所有控制字符
                """, re.X)
        result_command = control_char.sub('', result_command.strip())
        if not self.vim_flag:
            if result_command.startswith('vi') or result_command.startswith('fg'):
                self.vim_flag = True
            return result_command.decode('utf8', "ignore")
        else:
            return ''

    def get_log(self):
        """
        Logging user command and output.
        记录用户的日志
        """
        tty_log_dir = os.path.join(LOG_DIR, 'tty')
        date_today = datetime.datetime.now()
        date_start = date_today.strftime('%Y%m%d')
        time_start = date_today.strftime('%H%M%S')
        today_connect_log_dir = os.path.join(tty_log_dir, date_start)
        log_file_path = os.path.join(today_connect_log_dir, '%s_%s_%s' % (self.username, self.asset_name, time_start))

        try:
            mkdir(os.path.dirname(today_connect_log_dir), mode=0777)
            mkdir(today_connect_log_dir, mode=0777)
        except OSError:
            logger.debug('创建目录 %s 失败，请修改%s目录权限' % (today_connect_log_dir, tty_log_dir))
            raise ServerError('Create %s failed, Please modify %s permission.' % (today_connect_log_dir, tty_log_dir))

        try:
            log_file_f = open(log_file_path + '.log', 'a')
            log_time_f = open(log_file_path + '.time', 'a')
        except IOError:
            logger.debug('创建tty日志文件失败, 请修改目录%s权限' % today_connect_log_dir)
            raise ServerError('Create logfile failed, Please modify %s permission.' % today_connect_log_dir)

        if self.login_type == 'ssh':  # 如果是ssh连接过来，记录connect.py的pid，web terminal记录为日志的id
            pid = os.getpid()
            self.remote_ip = os.popen("who -m | awk '{ print $5 }'").read().strip('()\n')  # 获取远端IP
        else:
            pid = 0

        log = Log(user=self.username, host=self.asset_name, remote_ip=self.remote_ip, login_type=self.login_type,
                  log_path=log_file_path, start_time=date_today, pid=pid)

        log.save()
        if self.login_type == 'web':
            log.pid = log.id
            log.save()

        log_file_f.write('Start at %s\n' % datetime.datetime.now())
        return log_file_f, log_time_f, log

    def get_connect_info(self):
        """
        获取需要登陆的主机的信息和映射用户的账号密码
        """
        asset_info = get_asset_info(self.asset)
        role_key = get_role_key(self.user, self.role)
        role_pass = CRYPTOR.decrypt(self.role.password)
        self.connect_info = {'user': self.user, 'asset': self.asset, 'ip': asset_info.get('ip'),
                             'port': int(asset_info.get('port')), 'role_name': self.role.name,
                             'role_pass': role_pass, 'role_key': role_key}
        logger.debug("Connect: Host: %s Port: %s User: %s Pass: %s Key: %s" % (asset_info.get('ip'),
                                                                               asset_info.get('port'),
                                                                               self.role.name,
                                                                               role_pass,
                                                                               role_key))
        return self.connect_info

    def get_connection(self):
        """
        获取连接成功后的ssh
        """
        connect_info = self.get_connect_info()

        # 发起ssh连接请求 Make a ssh connection
        ssh = paramiko.SSHClient()
        ssh.load_system_host_keys()
        ssh.set_missing_host_key_policy(paramiko.AutoAddPolicy())
        try:
            role_key = connect_info.get('role_key')
            if role_key and os.path.isfile(role_key):
                try:
                    ssh.connect(connect_info.get('ip'),
                                port=connect_info.get('port'),
                                username=connect_info.get('role_name'),
                                key_filename=role_key,
                                look_for_keys=False)
                    self.ssh = ssh
                    return ssh
                except (paramiko.ssh_exception.AuthenticationException, paramiko.ssh_exception.SSHException):
                    logger.warning('Use ssh key %s Failed.' % role_key)
                    pass

            ssh.connect(connect_info.get('ip'),
                        port=connect_info.get('port'),
                        username=connect_info.get('role_name'),
                        password=connect_info.get('role_pass'),
                        look_for_keys=False)

        except paramiko.ssh_exception.AuthenticationException, paramiko.ssh_exception.SSHException:
            raise ServerError('认证失败 Authentication Error.')
        except socket.error:
            raise ServerError('端口可能不对 Connect SSH Socket Port Error, Please Correct it.')
        else:
            self.ssh = ssh
            return ssh


class SshTty(Tty):
    """
    A virtual tty class
    一个虚拟终端类，实现连接ssh和记录日志
    """

    @staticmethod
    def get_win_size():
        """
        This function use to get the size of the windows!
        获得terminal窗口大小
        """
        if 'TIOCGWINSZ' in dir(termios):
            TIOCGWINSZ = termios.TIOCGWINSZ
        else:
            TIOCGWINSZ = 1074295912L
        s = struct.pack('HHHH', 0, 0, 0, 0)
        x = fcntl.ioctl(sys.stdout.fileno(), TIOCGWINSZ, s)
        return struct.unpack('HHHH', x)[0:2]

    def set_win_size(self, sig, data):
        """
        This function use to set the window size of the terminal!
        设置terminal窗口大小
        """
        try:
            win_size = self.get_win_size()
            self.channel.resize_pty(height=win_size[0], width=win_size[1])
        except Exception:
            pass

    def posix_shell(self):
        """
        Use paramiko channel connect server interactive.
        使用paramiko模块的channel，连接后端，进入交互式
        """
        log_file_f, log_time_f, log = self.get_log()
        old_tty = termios.tcgetattr(sys.stdin)
        pre_timestamp = time.time()
        data = ''
        input_mode = False
        try:
            tty.setraw(sys.stdin.fileno())
            tty.setcbreak(sys.stdin.fileno())
            self.channel.settimeout(0.0)

            while True:
                try:
                    r, w, e = select.select([self.channel, sys.stdin], [], [])
                except Exception:
                    pass

                if self.channel in r:
                    try:
                        x = self.channel.recv(1024)
                        if len(x) == 0:
                            break
                        if self.vim_flag:
                            self.vim_data += x
                        sys.stdout.write(x)
                        sys.stdout.flush()
                        now_timestamp = time.time()
                        log_time_f.write('%s %s\n' % (round(now_timestamp-pre_timestamp, 4), len(x)))
                        log_file_f.write(x)
                        pre_timestamp = now_timestamp
                        log_file_f.flush()
                        log_time_f.flush()

                        if input_mode and not self.is_output(x):
                            data += x

                    except socket.timeout:
                        pass

                if sys.stdin in r:
                    x = os.read(sys.stdin.fileno(), 1)
                    input_mode = True
                    if str(x) in ['\r', '\n', '\r\n']:
                        if self.vim_flag:
                            match = self.ps1_pattern.search(self.vim_data)
                            if match:
                                self.vim_flag = False
                                data = self.deal_command(data)[0:200]
                                if len(data) > 0:
                                    TtyLog(log=log, datetime=datetime.datetime.now(), cmd=data).save()
                        else:
                            data = self.deal_command(data)[0:200]
                            if len(data) > 0:
                                TtyLog(log=log, datetime=datetime.datetime.now(), cmd=data).save()
                        data = ''
                        self.vim_data = ''
                        input_mode = False

                    if len(x) == 0:
                        break
                    self.channel.send(x)

        finally:
            termios.tcsetattr(sys.stdin, termios.TCSADRAIN, old_tty)
            log_file_f.write('End time is %s' % datetime.datetime.now())
            log_file_f.close()
            log_time_f.close()
            log.is_finished = True
            log.end_time = datetime.datetime.now()
            log.save()

    def connect(self):
        """
        Connect server.
        连接服务器
        """
        ps1 = "PS1='[\u@%s \W]\$ '\n" % self.ip
        login_msg = "clear;echo -e '\\033[32mLogin %s done. Enjoy it.\\033[0m'\n" % self.ip

        # 发起ssh连接请求 Make a ssh connection
        ssh = self.get_connection()

        # 获取连接的隧道并设置窗口大小 Make a channel and set windows size
        global channel
        win_size = self.get_win_size()
        self.channel = channel = ssh.invoke_shell(height=win_size[0], width=win_size[1], term='xterm')
        try:
            signal.signal(signal.SIGWINCH, self.set_win_size)
        except:
            pass

        # 设置PS1并提示 Set PS1 and msg it
        #channel.send(ps1)
        #channel.send(login_msg)
        # channel.send('echo ${SSH_TTY}\n')
        # global SSH_TTY
        # while not channel.recv_ready():
        #     time.sleep(1)
        # tmp = channel.recv(1024)
        #print 'ok'+tmp+'ok'
        # SSH_TTY  = re.search(r'(?<=/dev/).*', tmp).group().strip()
        # SSH_TTY = ''
        # channel.send('clear\n')
        # Make ssh interactive tunnel
        self.posix_shell()

        # Shutdown channel socket
        channel.close()
        ssh.close()


class Nav(object):
    def __init__(self, user):
        self.user = user
        self.search_result = {}
        self.user_perm = {}

    @staticmethod
    def print_nav():
        """
        Print prompt
        打印提示导航
        """
        msg = """\n\033[1;32m###  Welcome To Use JumpServer, A Open Source System . ### \033[0m
        1) Type \033[32mID\033[0m To Login.
        2) Type \033[32m/\033[0m + \033[32mIP, Host Name, Host Alias or Comments \033[0mTo Search.
        3) Type \033[32mP/p\033[0m To Print The Servers You Available.
        4) Type \033[32mG/g\033[0m To Print The Server Groups You Available.
        5) Type \033[32mG/g\033[0m\033[0m + \033[32mGroup ID\033[0m To Print The Server Group You Available.
        6) Type \033[32mE/e\033[0m To Execute Command On Several Servers.
        7) Type \033[32mQ/q\033[0m To Quit.
        """

        msg = """\n\033[1;32m###  欢迎使用Jumpserver开源跳板机  ### \033[0m
        1) 输入 \033[32mID\033[0m 直接登录.
        2) 输入 \033[32m/\033[0m + \033[32mIP, 主机名, 主机别名 or 备注 \033[0m搜索.
        3) 输入 \033[32mP/p\033[0m 显示您有权限的主机.
        4) 输入 \033[32mG/g\033[0m 显示您有权限的主机组.
        5) 输入 \033[32mG/g\033[0m\033[0m + \033[32m组ID\033[0m 显示该组下主机.
        6) 输入 \033[32mE/e\033[0m 批量执行命令.
        7) 输入 \033[32mQ/q\033[0m 退出.
        """
        print textwrap.dedent(msg)

    def search(self, str_r=''):
        gid_pattern = re.compile(r'^g\d+$')
        # 获取用户授权的所有主机信息
        if not self.user_perm:
            self.user_perm = get_group_user_perm(self.user)
        user_asset_all = self.user_perm.get('asset').keys()
        # 搜索结果保存
        user_asset_search = []
        if str_r:
            # 资产组组id匹配
            if gid_pattern.match(str_r):
                gid = int(str_r.lstrip('g'))
                # 获取资产组包含的资产
                user_asset_search = get_object(AssetGroup, id=gid).asset_set.all()
            else:
                # 匹配 ip, hostname, 备注
                for asset in user_asset_all:
                    if str_r in asset.ip or str_r in str(asset.hostname) or str_r in str(asset.comment):
                        user_asset_search.append(asset)
        else:
            # 如果没有输入就展现所有
            user_asset_search = user_asset_all

        self.search_result = dict(zip(range(len(user_asset_search)), user_asset_search))
        print '\033[32m[%-3s] %-15s  %-15s  %-5s  %-10s  %s \033[0m' % ('ID', 'AssetName', 'IP', 'Port', 'Role', 'Comment')
        for index, asset in self.search_result.items():
            # 获取该资产信息
            asset_info = get_asset_info(asset)
            # 获取该资产包含的角色
            role = [str(role.name) for role in self.user_perm.get('asset').get(asset).get('role')]
            if asset.comment:
                print '[%-3s] %-15s  %-15s  %-5s  %-10s  %s' % (index, asset.hostname, asset.ip, asset_info.get('port'),
                                                                role, asset.comment)
            else:
                print '[%-3s] %-15s  %-15s  %-5s  %-10s' % (index, asset.hostname, asset.ip, asset_info.get('port'), role)
        print

    def print_asset_group(self):
        """
        打印用户授权的资产组
        """
        user_asset_group_all = get_group_user_perm(self.user).get('asset_group', [])

        print '\033[32m[%-3s] %-15s %s \033[0m' % ('ID', 'GroupName', 'Comment')
        for asset_group in user_asset_group_all:
            if asset_group.comment:
                print '[%-3s] %-15s %s' % (asset_group.id, asset_group.name, asset_group.comment)
            else:
                print '[%-3s] %-15s' % (asset_group.id, asset_group.name)
        print

    def exec_cmd(self):
        """
        批量执行命令
        """
        self.search()
        while True:
            print "请输入主机名、IP或ansile支持的pattern, q退出"
            try:
                pattern = raw_input("\033[1;32mPattern>:\033[0m ").strip()
                if pattern == 'q':
                    break
                else:
                    if not self.user_perm:
                        self.user_perm = get_group_user_perm(self.user)
                    res = gen_resource(self.user, perm=self.user_perm)
                    cmd = Command(res)
                    logger.debug(res)
                    for inv in cmd.inventory.get_hosts(pattern=pattern):
                        print inv.name
                    confirm_host = raw_input("\033[1;32mIs that [y/n]>:\033[0m ").strip()
                    if confirm_host == 'y':
                        while True:
                            print "请输入执行的命令， 按q退出"
                            command = raw_input("\033[1;32mCmds>:\033[0m ").strip()
                            if command == 'q':
                                break
                            result = cmd.run(module_name='shell', command=command, pattern=pattern)
                            for k, v in result.items():
                                if k == 'ok':
                                    for host, output in v.items():
                                        color_print("%s => %s" % (host, 'Ok'), 'green')
                                        print output
                                        print
                                else:
                                    for host, output in v.items():
                                        color_print("%s => %s" % (host, k), 'red')
                                        color_print(output, 'red')
                                        print
                                print "=" * 20
                                print
                    else:
                        continue

            except EOFError:
                print
                break


def main():
    """
    he he
    主程序
    """
    if not login_user:  # 判断用户是否存在
        color_print(u'没有该用户，或许你是以root运行的 No that user.', exits=True)

    gid_pattern = re.compile(r'^g\d+$')
    nav = Nav(login_user)
    nav.print_nav()

    try:
        while True:
            try:
                option = raw_input("\033[1;32mOpt or ID>:\033[0m ").strip()
            except EOFError:
                nav.print_nav()
                continue
            except KeyboardInterrupt:
                sys.exit(0)
            if option in ['P', 'p', '\n', '']:
                nav.search()
                continue
            if option.startswith('/') or gid_pattern.match(option):
                nav.search(option.lstrip('/'))
            elif option in ['G', 'g']:
                nav.print_asset_group()
                continue
            elif option in ['E', 'e']:
                nav.exec_cmd()
                continue
            elif option in ['Q', 'q', 'exit']:
                sys.exit()
            else:
                try:
                    asset = nav.search_result[int(option)]
                    roles = get_role(login_user, asset)
                    if len(roles) > 1:
                        role_check = dict(zip(range(len(roles)), roles))
                        print role_check
                        for index, role in role_check.items():
                            print "[%s] %s" % (index, role.name)
                        print "输入角色ID, q退出"
                        try:
                            role_index = raw_input("\033[1;32mID>:\033[0m ").strip()
                            if role_index == 'q':
                                continue
                            else:
                                role = role_check[int(role_index)]
                        except IndexError:
                            color_print('请输入正确ID', 'red')
                            continue
                    elif len(roles) == 1:
                        role = roles[0]
                    else:
                        color_print('没有映射用户', 'red')
                        continue
                    ssh_tty = SshTty(login_user, asset, role)
                    ssh_tty.connect()
                except (KeyError, ValueError):
                    color_print('请输入正确ID', 'red')
                except ServerError, e:
                    color_print(e, 'red')
    except IndexError:
        pass

if __name__ == '__main__':
    main()<|MERGE_RESOLUTION|>--- conflicted
+++ resolved
@@ -81,11 +81,9 @@
             if char in strings:
                 return True
         return False
-<<<<<<< HEAD
-=======
-        
-        
-    def remove_obstruct_char(self, cmd_str):
+
+    @staticmethod
+    def remove_obstruct_char(cmd_str):
         '''删除一些干扰的特殊符号'''
         control_char = re.compile(r'\x07 | \x1b\[1P | \r ', re.X)
         cmd_str = control_char.sub('',cmd_str.strip())
@@ -93,8 +91,7 @@
         while patch_char.search(cmd_str):
             cmd_str = patch_char.sub('', cmd_str.rstrip())
         return cmd_str
-        
-    
+
     def remove_control_char(self, result_command):    
         """
         处理日志特殊字符
@@ -116,8 +113,6 @@
             return result_command.decode('utf8',"ignore")
         else:
             return ''
-
->>>>>>> 1bbd685a
 
     def deal_command(self, str_r):
         """
