--- conflicted
+++ resolved
@@ -106,16 +106,6 @@
             raise serializers.ValidationError(error)
         return org_id
 
-<<<<<<< HEAD
-    def validate_assignees(self, assignees):
-        org_id = self.initial_data.get('org_id')
-        self.validate_org_id(org_id)
-        org = Organization.get_instance(org_id)
-        users = User.get_nature_users(org=org)
-        valid_assignees = list(set(assignees) & set(users))
-        if not valid_assignees:
-            error = _('None of the assignees belong to Organization `{}` admins'.format(org.name))
-=======
     def validate(self, attrs):
         ticket_type = attrs.get('type')
         flow = TicketFlow.get_org_related_flows().filter(type=ticket_type).first()
@@ -123,7 +113,6 @@
             attrs['flow'] = flow
         else:
             error = _('The ticket flow `{}` does not exist'.format(ticket_type))
->>>>>>> a558ee2a
             raise serializers.ValidationError(error)
         return attrs
 
@@ -210,6 +199,7 @@
         instance_related = getattr(instance, related)
         child_instances = []
         related_model = instance_related.model
+        # Todo: 这个权限的判断
         for level, data in enumerate(childs, 1):
             data_m2m = data.pop(assignees, None)
             child_instance = related_model.objects.create(**data, level=level)
