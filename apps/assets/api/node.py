# ~*~ coding: utf-8 ~*~
# Copyright (C) 2014-2018 Beijing DuiZhan Technology Co.,Ltd. All Rights Reserved.
#
# Licensed under the GNU General Public License v2.0 (the "License");
# you may not use this file except in compliance with the License.
# You may obtain a copy of the License at
#
#    http://www.gnu.org/licenses/gpl-2.0.html
#
# Unless required by applicable law or agreed to in writing, software
# distributed under the License is distributed on an "AS IS" BASIS,
# WITHOUT WARRANTIES OR CONDITIONS OF ANY KIND, either express or implied.
# See the License for the specific language governing permissions and
# limitations under the License.

from rest_framework import generics, mixins
from rest_framework.serializers import ValidationError
from rest_framework.views import APIView
from rest_framework.response import Response
from rest_framework_bulk import BulkModelViewSet
from django.utils.translation import ugettext_lazy as _
from django.shortcuts import get_object_or_404

from common.utils import get_logger, get_object_or_none
from ..hands import IsSuperUser
from ..models import Node
from ..tasks import update_assets_hardware_info_util, test_asset_connectability_util
from .. import serializers


logger = get_logger(__file__)
__all__ = [
    'NodeViewSet', 'NodeChildrenApi',
    'NodeAssetsApi',
    'NodeAddAssetsApi', 'NodeRemoveAssetsApi',
    'NodeReplaceAssetsApi',
    'NodeAddChildrenApi', 'RefreshNodeHardwareInfoApi',
    'TestNodeConnectiveApi'
]


class NodeViewSet(BulkModelViewSet):
    queryset = Node.objects.all()
    permission_classes = (IsSuperUser,)
    serializer_class = serializers.NodeSerializer

    def perform_create(self, serializer):
        child_key = Node.root().get_next_child_key()
        serializer.validated_data["key"] = child_key
        serializer.save()


# class NodeWithAssetsApi(generics.ListAPIView):
#     permission_classes = (IsSuperUser,)
#     serializers = serializers.NodeSerializer
#
#     def get_node(self):
#         pk = self.kwargs.get('pk') or self.request.query_params.get('node')
#         if not pk:
#             node = Node.root()
#         else:
#             node = get_object_or_404(Node, pk)
#         return node
#
#     def get_queryset(self):
#         queryset = []
#         node = self.get_node()
#         children = node.get_children()
#         assets = node.get_assets()
#         queryset.extend(list(children))
#
#         for asset in assets:
#             node = Node()
#             node.id = asset.id
#             node.parent = node.id
#             node.value = asset.hostname
#             queryset.append(node)
#         return queryset


class NodeChildrenApi(mixins.ListModelMixin, generics.CreateAPIView):
    queryset = Node.objects.all()
    permission_classes = (IsSuperUser,)
    serializer_class = serializers.NodeSerializer
    instance = None

    def counter(self):
        values = [
            child.value[child.value.rfind(' '):]
            for child in self.get_object().get_children()
            if child.value.startswith("新节点 ")
        ]
        values = [int(value) for value in values if value.strip().isdigit()]
        count = max(values)+1 if values else 1
        return count

    def post(self, request, *args, **kwargs):
        if not request.data.get("value"):
            request.data["value"] = _("New node {}").format(self.counter())
        return super().post(request, *args, **kwargs)

    def create(self, request, *args, **kwargs):
        instance = self.get_object()
        value = request.data.get("value")
        values = [child.value for child in instance.get_children()]
        if value in values:
            raise ValidationError(
                'The same level node name cannot be the same'
            )
        node = instance.create_child(value=value)
        return Response(
            {"id": node.id, "key": node.key, "value": node.value},
            status=201,
        )

    def get_object(self):
        pk = self.kwargs.get('pk') or self.request.query_params.get('id')
        if not pk:
            node = None
        else:
            node = get_object_or_404(Node, pk=pk)
        return node

    def get_queryset(self):
        queryset = []
        query_all = self.request.query_params.get("all")
        query_assets = self.request.query_params.get('assets')
        node = self.get_object()
        if node is None:
            node = Node.root()
            queryset.append(node)
        if query_all:
            children = node.get_all_children()
        else:
            children = node.get_children()

        queryset.extend(list(children))
        if query_assets:
            assets = node.get_assets()
            for asset in assets:
                node_fake = Node()
                node_fake.id = asset.id
                node_fake.is_node = False
                node_fake.parent_id = node.id
                node_fake.value = asset.hostname
                queryset.append(node_fake)
        queryset = sorted(queryset, key=lambda x: x.is_node, reverse=True)
        return queryset

    def get(self, request, *args, **kwargs):
        return super().list(request, *args, **kwargs)


class NodeAssetsApi(generics.ListAPIView):
    permission_classes = (IsSuperUser,)
    serializer_class = serializers.AssetSerializer

    def get_queryset(self):
        node_id = self.kwargs.get('pk')
        query_all = self.request.query_params.get('all')
        instance = get_object_or_404(Node, pk=node_id)
        if query_all:
            return instance.get_all_assets()
        else:
            return instance.get_assets()


class NodeAddChildrenApi(generics.UpdateAPIView):
    queryset = Node.objects.all()
    permission_classes = (IsSuperUser,)
    serializer_class = serializers.NodeAddChildrenSerializer
    instance = None

    def put(self, request, *args, **kwargs):
        instance = self.get_object()
        nodes_id = request.data.get("nodes")
        children = [get_object_or_none(Node, id=pk) for pk in nodes_id]
        for node in children:
            if not node:
                continue
<<<<<<< HEAD
            node.set_parent(instance)
=======
            node.parent = instance
>>>>>>> 482d1bb2
        return Response("OK")


class NodeAddAssetsApi(generics.UpdateAPIView):
    serializer_class = serializers.NodeAssetsSerializer
    queryset = Node.objects.all()
    permission_classes = (IsSuperUser,)
    instance = None

    def perform_update(self, serializer):
        assets = serializer.validated_data.get('assets')
        instance = self.get_object()
        instance.assets.add(*tuple(assets))


class NodeRemoveAssetsApi(generics.UpdateAPIView):
    serializer_class = serializers.NodeAssetsSerializer
    queryset = Node.objects.all()
    permission_classes = (IsSuperUser,)
    instance = None

    def perform_update(self, serializer):
        assets = serializer.validated_data.get('assets')
        instance = self.get_object()
        if instance != Node.root():
            instance.assets.remove(*tuple(assets))
        else:
            assets = [asset for asset in assets if asset.nodes.count() > 1]
            instance.assets.remove(*tuple(assets))


class NodeReplaceAssetsApi(generics.UpdateAPIView):
    serializer_class = serializers.NodeAssetsSerializer
    queryset = Node.objects.all()
    permission_classes = (IsSuperUser,)
    instance = None

    def perform_update(self, serializer):
        assets = serializer.validated_data.get('assets')
        instance = self.get_object()
        for asset in assets:
            asset.nodes.set([instance])


class RefreshNodeHardwareInfoApi(APIView):
    permission_classes = (IsSuperUser,)
    model = Node

    def get(self, request, *args, **kwargs):
        node_id = kwargs.get('pk')
        node = get_object_or_404(self.model, id=node_id)
        assets = node.assets.all()
        task_name = _("更新节点资产硬件信息: {}".format(node.name))
        task = update_assets_hardware_info_util.delay(assets, task_name=task_name)
        return Response({"task": task.id})


class TestNodeConnectiveApi(APIView):
    permission_classes = (IsSuperUser,)
    model = Node

    def get(self, request, *args, **kwargs):
        node_id = kwargs.get('pk')
        node = get_object_or_404(self.model, id=node_id)
        assets = node.assets.all()
        task_name = _("测试节点下资产是否可连接: {}".format(node.name))
        task = test_asset_connectability_util.delay(assets, task_name=task_name)
        return Response({"task": task.id})<|MERGE_RESOLUTION|>--- conflicted
+++ resolved
@@ -178,11 +178,7 @@
         for node in children:
             if not node:
                 continue
-<<<<<<< HEAD
-            node.set_parent(instance)
-=======
             node.parent = instance
->>>>>>> 482d1bb2
         return Response("OK")
 
 
