# coding:utf-8
from __future__ import absolute_import, unicode_literals

from django.utils.translation import ugettext as _
from django.conf import settings
from django.db.models import Q
from django.views.generic import TemplateView, ListView
from django.views.generic.edit import CreateView, DeleteView, FormView, UpdateView
from django.urls import reverse_lazy
from django.contrib.messages.views import SuccessMessageMixin
from django.views.generic.detail import DetailView, SingleObjectMixin
<<<<<<< HEAD
from django.shortcuts import get_object_or_404, reverse, redirect
from .models import Asset, AssetGroup, IDC, AssetExtend, AdminUser, SystemUser, Label
from .forms import AssetForm, AssetGroupForm, IDCForm, AdminUserForm, SystemUserForm
=======


from common.utils import int_seq
from .models import Asset, AssetGroup, IDC, AssetExtend, AdminUser, SystemUser, Tag
from .forms import AssetCreateForm, AssetGroupForm, IDCForm, AdminUserForm, SystemUserForm
>>>>>>> 24e31a69
from .hands import AdminUserRequiredMixin


class AssetListView(AdminUserRequiredMixin, ListView):
    paginate_by = settings.CONFIG.DISPLAY_PER_PAGE
    model = Asset
    context_object_name = 'asset_list'
    template_name = 'assets/asset_list.html'

    def get_queryset(self):
        queryset = super(AssetListView, self).get_queryset()
        queryset = sorted(queryset, key=self.sorted_by_valid_and_ip)
        return queryset

    @staticmethod
    def sorted_by_valid_and_ip(asset):
        ip_list = int_seq(asset.ip.split('.'))
        ip_list.insert(0, asset.is_valid()[0])
        return ip_list

    def get_context_data(self, **kwargs):
        context = {
            'app': 'Assets',
            'action': 'Asset list',
        }
        kwargs.update(context)
        return super(AssetListView, self).get_context_data(**kwargs)


class AssetCreateView(AdminUserRequiredMixin, CreateView):
    model = Asset
    form_class = AssetCreateForm
    template_name = 'assets/asset_create.html'
    success_url = reverse_lazy('assets:asset-list')

    def form_invalid(self, form):
        print(form.errors)
        return super(AssetCreateView, self).form_invalid(form)

    def get_context_data(self, **kwargs):
        context = {
            'app': 'Assets',
            'action': 'Create asset',
        }
        kwargs.update(context)
        return super(AssetCreateView, self).get_context_data(**kwargs)


class AssetUpdateView(AdminUserRequiredMixin, UpdateView):
    model = Asset
    form_class = AssetCreateForm
    template_name = 'assets/asset_update.html'
    success_url = reverse_lazy('assets:asset-list')

    def get_context_data(self, **kwargs):
        context = {
            'app': 'Assets',
            'action': 'Update asset',
        }
        kwargs.update(context)
        return super(AssetUpdateView, self).get_context_data(**kwargs)


class AssetDeleteView(DeleteView):
    model = Asset
    template_name = 'assets/delete_confirm.html'
    success_url = reverse_lazy('assets:asset-list')


class AssetDetailView(DetailView):
    model = Asset
    context_object_name = 'asset'
    template_name = 'assets/asset_detail.html'

    def get_context_data(self, **kwargs):
        asset_groups = self.object.groups.all()
        context = {
            'app': 'Assets',
            'action': 'Asset detail',
            'asset_groups_remain': [asset_group for asset_group in AssetGroup.objects.all()
                                   if asset_group not in asset_groups],
            'asset_groups': asset_groups,
        }
        kwargs.update(context)
        return super(AssetDetailView, self).get_context_data(**kwargs)


class AssetGroupCreateView(AdminUserRequiredMixin, CreateView):
    model = AssetGroup
    form_class = AssetGroupForm
    template_name = 'assets/asset_group_create.html'
    success_url = reverse_lazy('assets:asset-group-list')

    # Todo: Asset group create template select assets so hard, need be resolve next

    def get_context_data(self, **kwargs):
        context = {
            'app': _('Assets'),
            'action': _('Create asset group'),
            'assets': Asset.objects.all(),
            # 'systemusers':SystemUser.objects.all(),
        }
        kwargs.update(context)
        return super(AssetGroupCreateView, self).get_context_data(**kwargs)


    def form_valid(self, form):
        asset_group = form.save()
        assets_id_list = self.request.POST.getlist('assets', [])
        assets = [get_object_or_404(Asset, id=asset_id) for asset_id in assets_id_list]
        asset_group.created_by = self.request.user.username or 'Admin'
        asset_group.assets.add(*tuple(assets))
        asset_group.save()
        return super(AssetGroupCreateView, self).form_valid(form)

class AssetGroupListView(AdminUserRequiredMixin, ListView):
    model = AssetGroup
    paginate_by = settings.CONFIG.DISPLAY_PER_PAGE
    context_object_name = 'asset_group_list'
    template_name = 'assets/asset_group_list.html'

    def get_context_data(self, **kwargs):
        context = {
            'app': _('Assets'),
            'action': _('Asset group list'),
            'keyword': self.request.GET.get('keyword', '')
        }
        kwargs.update(context)
        return super(AssetGroupListView, self).get_context_data(**kwargs)

    def get_queryset(self):
        self.queryset = super(AssetGroupListView, self).get_queryset()
        self.keyword = keyword = self.request.GET.get('keyword', '')
        self.sort = sort = self.request.GET.get('sort', '-date_created')

        if keyword:
            self.queryset = self.queryset.filter(Q(name__icontains=keyword) |
                                                 Q(comment__icontains=keyword))

        if sort:
            self.queryset = self.queryset.order_by(sort)
        return self.queryset


class AssetGroupDetailView(SingleObjectMixin, AdminUserRequiredMixin, ListView):
    template_name = 'assets/asset_group_detail.html'
    paginate_by = settings.CONFIG.DISPLAY_PER_PAGE

    def get(self, request, *args, **kwargs):
        self.object = self.get_object(queryset=AssetGroup.objects.all())
        return super(AssetGroupDetailView, self).get(request, *args, **kwargs)

    def get_queryset(self):
        return self.object.assets.all()

    def get_context_data(self, **kwargs):
        context = {
            'app': _('Assets'),
            'action': _('Asset group detail'),
            'asset_group': self.object,
        }
        kwargs.update(context)
        return super(AssetGroupDetailView, self).get_context_data(**kwargs)



class AssetGroupUpdateView(AdminUserRequiredMixin, UpdateView):
    model = AssetGroup
    form_class = AssetGroupForm
    template_name = 'assets/asset_group_create.html'
    success_url = reverse_lazy('assets:asset-group-list')

    def get_context_data(self, **kwargs):
        context = {
            'app': _('Assets'),
            'action': _('Create asset group'),
            'assets': Asset.objects.all(),
        }
        kwargs.update(context)
        return super(AssetGroupUpdateView, self).get_context_data(**kwargs)


class AssetGroupDeleteView(AdminUserRequiredMixin, DeleteView):
    template_name = 'assets/delete_confirm.html'
    model = AssetGroup
    success_url = reverse_lazy('assets:asset-group-list')


class IDCListView(AdminUserRequiredMixin, ListView):
    model = IDC
    paginate_by = settings.CONFIG.DISPLAY_PER_PAGE
    context_object_name = 'idc_list'
    template_name = 'assets/idc_list.html'

    def get_context_data(self, **kwargs):
        context = {
            'app': _('Assets'),
            'action': _('IDC list'),
            'keyword': self.request.GET.get('keyword', '')
        }
        kwargs.update(context)
        return super(IDCListView, self).get_context_data(**kwargs)

    def get_queryset(self):
        self.queryset = super(IDCListView, self).get_queryset()
        self.keyword = keyword = self.request.GET.get('keyword', '')
        self.sort = sort = self.request.GET.get('sort', '-date_created')

        if keyword:
            self.queryset = self.queryset.filter(Q(name__icontains=keyword) |
                                                 Q(comment__icontains=keyword))

        if sort:
            self.queryset = self.queryset.order_by(sort)
        return self.queryset


class IDCCreateView(AdminUserRequiredMixin, CreateView):
    model = IDC
    form_class = IDCForm
    template_name = 'assets/idc_create_update.html'
    success_url = reverse_lazy('assets:idc-list')

    def get_context_data(self, **kwargs):
        context = {
            'app': _('assets'),
            'action': _('Create IDC'),
        }
        kwargs.update(context)
        return super(IDCCreateView, self).get_context_data(**kwargs)

    def form_valid(self, form):
        IDC = form.save(commit=False)
        IDC.created_by = self.request.user.username or 'System'
        IDC.save()
        # IDC_add_success_next(user)
        return super(IDCCreateView, self).form_valid(form)

class IDCUpdateView(AdminUserRequiredMixin, UpdateView):
    model = IDC
    form_class = IDCForm
    template_name = 'assets/idc_create_update.html'
    context_object_name = 'idc'
    success_url = reverse_lazy('assets:idc-list')

    def form_valid(self, form):
        idc = form.save(commit=False)
        idc.save()
        return super(IDCUpdateView, self).form_valid(form)

    def get_context_data(self, **kwargs):
        context = {
            'app': _('assets'),
            'action': _('Update IDC'),
        }
        kwargs.update(context)
        return super(IDCUpdateView, self).get_context_data(**kwargs)


class IDCDetailView(AdminUserRequiredMixin, DetailView):
    pass


class IDCDeleteView(AdminUserRequiredMixin, DeleteView):
    model = IDC
    template_name = 'assets/delete_confirm.html'
    success_url = reverse_lazy('assets:idc-list')


class AdminUserListView(AdminUserRequiredMixin, ListView):
    model = AdminUser
    paginate_by = settings.CONFIG.DISPLAY_PER_PAGE
    context_object_name = 'admin_user_list'
    template_name = 'assets/admin_user_list.html'

    def get_context_data(self, **kwargs):
        context = {
            'app': _('Assets'),
            'action': _('Admin user list'),
            'keyword': self.request.GET.get('keyword', '')
        }
        kwargs.update(context)
        return super(AdminUserListView, self).get_context_data(**kwargs)

    def get_queryset(self):
        # Todo: Default order by lose asset connection num
        self.queryset = super(AdminUserListView, self).get_queryset()
        self.keyword = keyword = self.request.GET.get('keyword', '')
        self.sort = sort = self.request.GET.get('sort', '-date_created')

        if keyword:
            self.queryset = self.queryset.filter(Q(name__icontains=keyword) |
                                                 Q(comment__icontains=keyword))

        if sort:
            self.queryset = self.queryset.order_by(sort)
        return self.queryset


class AdminUserCreateView(AdminUserRequiredMixin, SuccessMessageMixin, CreateView):
    model = AdminUser
    form_class = AdminUserForm
    template_name = 'assets/admin_user_create_update.html'
    success_url = reverse_lazy('assets:admin-user-list')

    def get_context_data(self, **kwargs):
        context = {
            'app': 'assets',
            'action': 'Create admin user'
        }
        kwargs.update(context)
        return super(AdminUserCreateView, self).get_context_data(**kwargs)

    def get_success_message(self, cleaned_data):
        success_message = _('Create admin user <a href="%s">%s</a> successfully.' %
                            (
                                reverse_lazy('assets:admin-user-detail', kwargs={'pk': self.object.pk}),
                                self.object.name,
                            ))
        return success_message


class AdminUserUpdateView(AdminUserRequiredMixin, UpdateView):
    model = AdminUser
    form_class = AdminUserForm
    template_name = 'assets/admin_user_create_update.html'

    def get_context_data(self, **kwargs):
        context = {
            'app': 'assets',
            'action': 'Update admin user'
        }
        kwargs.update(context)
        return super(AdminUserUpdateView, self).get_context_data(**kwargs)

    def get_success_url(self):
        success_url = reverse_lazy('assets:admin-user-detail', pk=self.object.pk)
        return success_url


class AdminUserDetailView(AdminUserRequiredMixin, SingleObjectMixin, ListView):
    paginate_by = settings.CONFIG.DISPLAY_PER_PAGE
    template_name = 'assets/admin_user_detail.html'
    context_object_name = 'admin_user'

    def get(self, request, *args, **kwargs):
        self.object  = self.get_object(queryset=AdminUser.objects.all())
        return super(AdminUserDetailView, self).get(request, *args, **kwargs)

    # Todo: queryset default order by connectivity, need ops support
    def get_queryset(self):
        return self.object.assets.all()

    def get_context_data(self, **kwargs):
        context = {
            'app': 'assets',
            'action': 'Admin user detail'
        }
        kwargs.update(context)
        return super(AdminUserDetailView, self).get_context_data(**kwargs)


class AdminUserDeleteView(AdminUserRequiredMixin, DeleteView):
    model = AdminUser
    template_name = 'assets/delete_confirm.html'
    success_url = reverse_lazy('assets:admin-user-list')


class SystemUserListView(AdminUserRequiredMixin, ListView):
    model = SystemUser
    paginate_by = settings.CONFIG.DISPLAY_PER_PAGE
    context_object_name = 'system_user_list'
    template_name = 'assets/system_user_list.html'

    def get_context_data(self, **kwargs):
        context = {
            'app': _('Assets'),
            'action': _('System user list'),
            'keyword': self.request.GET.get('keyword', '')
        }
        kwargs.update(context)
        return super(SystemUserListView, self).get_context_data(**kwargs)

    def get_queryset(self):
        # Todo: Default order by lose asset connection num
        self.queryset = super(SystemUserListView, self).get_queryset()
        self.keyword = keyword = self.request.GET.get('keyword', '')
        self.sort = sort = self.request.GET.get('sort', '-date_created')

        if keyword:
            self.queryset = self.queryset.filter(Q(name__icontains=keyword) |
                                                 Q(comment__icontains=keyword))

        if sort:
            self.queryset = self.queryset.order_by(sort)
        return self.queryset


class SystemUserCreateView(AdminUserRequiredMixin, SuccessMessageMixin, CreateView):
    model = SystemUser
    form_class = SystemUserForm
    template_name = 'assets/system_user_create_update.html'
    success_url = reverse_lazy('assets:system-user-list')

    def get_context_data(self, **kwargs):
        context = {
            'app': _('Assets'),
            'action': _('Create system user'),
        }
        kwargs.update(context)
        return super(SystemUserCreateView, self).get_context_data(**kwargs)

    def get_success_message(self, cleaned_data):
        success_message = _('Create system user <a href="%s">%s</a> successfully.' %
                            (
                                reverse_lazy('assets:system-user-detail', kwargs={'pk': self.object.pk}),
                                self.object.name,
                            ))

        return success_message


class SystemUserUpdateView(AdminUserRequiredMixin, UpdateView):
    model = SystemUser
    form_class = SystemUserForm
    template_name = 'assets/system_user_create_update.html'

    def get_context_data(self, **kwargs):
        context = {
            'app': _('Assets'),
            'action': _('Update system user')
        }
        kwargs.update(context)
        return super(SystemUserUpdateView, self).get_context_data(**kwargs)

    def get_success_url(self):
        success_url = reverse_lazy('assets:system-user-detail', kwargs={'pk': self.object.pk})
        return success_url


class SystemUserDetailView(AdminUserRequiredMixin, DetailView):
    template_name = 'assets/system_user_detail.html'
    context_object_name = 'system_user'
    model = SystemUser

    def get_context_data(self, **kwargs):
        context = {
            'app': _('Assets'),
            'action': _('System user detail')
        }
        kwargs.update(context)
        return super(SystemUserDetailView, self).get_context_data(**kwargs)


class SystemUserDeleteView(AdminUserRequiredMixin, DeleteView):
    model = SystemUser
    template_name = 'assets/delete_confirm.html'
    success_url = reverse_lazy('assets:system-user-list')


class SystemUserAssetView(AdminUserRequiredMixin, SingleObjectMixin, ListView):
    paginate_by = settings.CONFIG.DISPLAY_PER_PAGE
    template_name = 'assets/system_user_asset.html'
    context_object_name = 'system_user'

    def get(self, request, *args, **kwargs):
        self.object = self.get_object(queryset=SystemUser.objects.all())
        return super(SystemUserAssetView, self).get(request, *args, **kwargs)

    def get_asset_groups(self):
        return self.object.asset_groups.all()

    # Todo: queryset default order by connectivity, need ops support
    def get_queryset(self):
        return list(self.object.get_assets())

    def get_context_data(self, **kwargs):
        asset_groups = self.get_asset_groups()
        assets = self.get_queryset()
        context = {
            'app': 'assets',
            'action': 'System user asset',
            'assets_remain': [asset for asset in Asset.objects.all() if asset not in assets],
            'asset_groups': asset_groups,
            'asset_groups_remain': [asset_group for asset_group in AssetGroup.objects.all()
                                    if asset_group not in asset_groups]
        }
        kwargs.update(context)
        return super(SystemUserAssetView, self).get_context_data(**kwargs)


# class SystemUserAssetGroupView(AdminUserRequiredMixin, SingleObjectMixin, ListView):
#     paginate_by = settings.CONFIG.DISPLAY_PER_PAGE
#     template_name = 'assets/system_user_asset_group.html'
#     context_object_name = 'system_user'
#
#     def get(self, request, *args, **kwargs):
#         self.object = self.get_object(queryset=SystemUser.objects.all())
#         return super(SystemUserAssetGroupView, self).get(request, *args, **kwargs)
#
    # Todo: queryset default order by connectivity, need ops support
    # def get_queryset(self):
    #     return self.object.asset_groups.all()
    #
    # def get_context_data(self, **kwargs):
    #     context = {
    #         'app': 'assets',
    #         'action': 'System user asset group',
    #         'asset_groups': self.get_queryset(),
    #     }
    #     kwargs.update(context)
    #     return super(SystemUserAssetGroupView, self).get_context_data(**kwargs)
<|MERGE_RESOLUTION|>--- conflicted
+++ resolved
@@ -9,17 +9,11 @@
 from django.urls import reverse_lazy
 from django.contrib.messages.views import SuccessMessageMixin
 from django.views.generic.detail import DetailView, SingleObjectMixin
-<<<<<<< HEAD
 from django.shortcuts import get_object_or_404, reverse, redirect
-from .models import Asset, AssetGroup, IDC, AssetExtend, AdminUser, SystemUser, Label
-from .forms import AssetForm, AssetGroupForm, IDCForm, AdminUserForm, SystemUserForm
-=======
-
 
 from common.utils import int_seq
 from .models import Asset, AssetGroup, IDC, AssetExtend, AdminUser, SystemUser, Tag
 from .forms import AssetCreateForm, AssetGroupForm, IDCForm, AdminUserForm, SystemUserForm
->>>>>>> 24e31a69
 from .hands import AdminUserRequiredMixin
 
 
