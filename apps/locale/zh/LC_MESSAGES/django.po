# SOME DESCRIPTIVE TITLE.
# Copyright (C) YEAR THE PACKAGE'S COPYRIGHT HOLDER
# This file is distributed under the same license as the PACKAGE package.
# FIRST AUTHOR <EMAIL@ADDRESS>, YEAR.
#
msgid ""
msgstr ""
"Project-Id-Version: JumpServer 0.3.3\n"
"Report-Msgid-Bugs-To: \n"
<<<<<<< HEAD
"POT-Creation-Date: 2021-09-29 14:42+0800\n"
=======
"POT-Creation-Date: 2021-09-29 10:53+0800\n"
>>>>>>> f8921004
"PO-Revision-Date: 2021-05-20 10:54+0800\n"
"Last-Translator: ibuler <ibuler@qq.com>\n"
"Language-Team: JumpServer team<ibuler@qq.com>\n"
"Language: zh_CN\n"
"MIME-Version: 1.0\n"
"Content-Type: text/plain; charset=UTF-8\n"
"Content-Transfer-Encoding: 8bit\n"
"X-Generator: Poedit 2.4.3\n"

#: acls/models/base.py:25 acls/serializers/login_asset_acl.py:47
#: applications/models/application.py:166 assets/models/asset.py:139
#: assets/models/base.py:175 assets/models/cluster.py:18
#: assets/models/cmd_filter.py:21 assets/models/domain.py:24
#: assets/models/group.py:20 assets/models/label.py:18 ops/mixin.py:24
#: orgs/models.py:24 perms/models/base.py:44 settings/models.py:29
#: settings/serializers/sms.py:6 terminal/models/storage.py:23
#: terminal/models/task.py:16 terminal/models/terminal.py:100
#: users/forms/profile.py:32 users/models/group.py:15 users/models/user.py:605
#: users/templates/users/_select_user_modal.html:13
#: users/templates/users/user_asset_permission.html:37
#: users/templates/users/user_asset_permission.html:154
#: users/templates/users/user_database_app_permission.html:36
#: xpack/plugins/cloud/models.py:28
msgid "Name"
msgstr "名称"

#: acls/models/base.py:27 assets/models/cmd_filter.py:54
#: assets/models/user.py:207
msgid "Priority"
msgstr "优先级"

#: acls/models/base.py:28 assets/models/cmd_filter.py:54
#: assets/models/user.py:207
msgid "1-100, the lower the value will be match first"
msgstr "优先级可选范围为 1-100 (数值越小越优先)"

#: acls/models/base.py:31 authentication/models.py:20
#: authentication/templates/authentication/_access_key_modal.html:32
#: perms/models/base.py:48 terminal/models/sharing.py:24
#: users/templates/users/_select_user_modal.html:18
msgid "Active"
msgstr "激活中"

#: acls/models/base.py:32 applications/models/application.py:179
#: assets/models/asset.py:144 assets/models/asset.py:220
#: assets/models/base.py:180 assets/models/cluster.py:29
#: assets/models/cmd_filter.py:23 assets/models/cmd_filter.py:64
#: assets/models/domain.py:25 assets/models/domain.py:65
#: assets/models/group.py:23 assets/models/label.py:23 ops/models/adhoc.py:37
#: orgs/models.py:27 perms/models/base.py:53 settings/models.py:34
#: terminal/models/storage.py:26 terminal/models/terminal.py:114
#: tickets/models/ticket.py:71 users/models/group.py:16
#: users/models/user.py:638 xpack/plugins/change_auth_plan/models/base.py:41
#: xpack/plugins/cloud/models.py:35 xpack/plugins/cloud/models.py:113
#: xpack/plugins/gathered_user/models.py:26
msgid "Comment"
msgstr "备注"

#: acls/models/login_acl.py:16 tickets/const.py:38
msgid "Reject"
msgstr "拒绝"

#: acls/models/login_acl.py:17 assets/models/cmd_filter.py:48
msgid "Allow"
msgstr "允许"

#: acls/models/login_acl.py:20
msgid "Login IP"
msgstr "登录IP"

#: acls/models/login_acl.py:24 acls/models/login_asset_acl.py:26
#: acls/serializers/login_acl.py:34 acls/serializers/login_asset_acl.py:75
#: assets/models/cmd_filter.py:57 audits/models.py:57
#: authentication/templates/authentication/_access_key_modal.html:34
#: users/templates/users/_granted_assets.html:29
#: users/templates/users/user_asset_permission.html:44
#: users/templates/users/user_asset_permission.html:79
#: users/templates/users/user_database_app_permission.html:42
msgid "Action"
msgstr "动作"

#: acls/models/login_acl.py:28 acls/models/login_asset_acl.py:20
#: acls/serializers/login_acl.py:33 assets/models/label.py:15
#: audits/models.py:36 audits/models.py:56 audits/models.py:74
#: audits/serializers.py:93 authentication/models.py:44
#: authentication/models.py:100 orgs/models.py:19 orgs/models.py:433
#: perms/models/base.py:45 templates/index.html:78
#: terminal/backends/command/models.py:18
#: terminal/backends/command/serializers.py:12 terminal/models/session.py:38
#: tickets/models/comment.py:17 users/const.py:14 users/models/user.py:181
#: users/models/user.py:814 users/models/user.py:840
#: users/serializers/group.py:19
#: users/templates/users/user_asset_permission.html:38
#: users/templates/users/user_asset_permission.html:64
#: users/templates/users/user_database_app_permission.html:37
#: users/templates/users/user_database_app_permission.html:58
msgid "User"
msgstr "用户"

#: acls/models/login_asset_acl.py:17 authentication/models.py:75
#: tickets/const.py:9
msgid "Login confirm"
msgstr "登录复核"

#: acls/models/login_asset_acl.py:21
msgid "System User"
msgstr "系统用户"

#: acls/models/login_asset_acl.py:22
#: applications/serializers/attrs/application_category/remote_app.py:37
#: assets/models/asset.py:357 assets/models/authbook.py:18
#: assets/models/gathered_user.py:14 assets/serializers/system_user.py:207
#: audits/models.py:38 perms/models/asset_permission.py:99
#: templates/index.html:82 terminal/backends/command/models.py:19
#: terminal/backends/command/serializers.py:13 terminal/models/session.py:40
#: users/templates/users/user_asset_permission.html:40
#: users/templates/users/user_asset_permission.html:70
#: xpack/plugins/change_auth_plan/models/asset.py:195
#: xpack/plugins/cloud/models.py:217
msgid "Asset"
msgstr "资产"

#: acls/models/login_asset_acl.py:32 assets/models/cmd_filter.py:62
#: authentication/models.py:45
msgid "Reviewers"
msgstr "审批人"

#: acls/models/login_asset_acl.py:89 tickets/const.py:12
msgid "Login asset confirm"
msgstr "登录资产复核"

#: acls/serializers/login_acl.py:18 xpack/plugins/cloud/serializers/task.py:23
msgid "IP address invalid: `{}`"
msgstr "IP 地址无效: `{}`"

#: acls/serializers/login_acl.py:24
msgid ""
"Format for comma-delimited string, with * indicating a match all. Such as: "
"192.168.10.1, 192.168.1.0/24, 10.1.1.1-10.1.1.20, 2001:db8:2de::e13, 2001:"
"db8:1a:1110::/64 "
msgstr ""
"格式为逗号分隔的字符串, * 表示匹配所有。例如: 192.168.10.1, 192.168.1.0/24, "
"10.1.1.1-10.1.1.20, 2001:db8:2de::e13, 2001:db8:1a:1110::/64"

#: acls/serializers/login_acl.py:30 acls/serializers/login_asset_acl.py:31
#: applications/serializers/attrs/application_type/mysql_workbench.py:18
#: assets/models/asset.py:180 assets/models/domain.py:61
#: assets/serializers/account.py:12 settings/serializers/terminal.py:8
#: users/templates/users/_granted_assets.html:26
#: users/templates/users/user_asset_permission.html:156
msgid "IP"
msgstr "IP"

#: acls/serializers/login_acl.py:55
msgid "The user `{}` is not in the current organization: `{}`"
msgstr "用户 `{}` 不在当前组织: `{}`"

#: acls/serializers/login_asset_acl.py:12
msgid "Format for comma-delimited string, with * indicating a match all. "
msgstr "格式为逗号分隔的字符串, * 表示匹配所有. "

#: acls/serializers/login_asset_acl.py:17
#: acls/serializers/login_asset_acl.py:51
#: applications/serializers/attrs/application_type/chrome.py:20
#: applications/serializers/attrs/application_type/custom.py:21
#: applications/serializers/attrs/application_type/mysql_workbench.py:30
#: applications/serializers/attrs/application_type/vmware_client.py:26
#: assets/models/base.py:176 assets/models/gathered_user.py:15
#: audits/models.py:105 authentication/forms.py:15 authentication/forms.py:17
#: ops/models/adhoc.py:148 users/forms/profile.py:31 users/models/user.py:603
#: users/templates/users/_select_user_modal.html:14
#: xpack/plugins/change_auth_plan/models/asset.py:35
#: xpack/plugins/change_auth_plan/models/asset.py:191
#: xpack/plugins/cloud/serializers/account_attrs.py:62
msgid "Username"
msgstr "用户名"

#: acls/serializers/login_asset_acl.py:24
msgid ""
"Format for comma-delimited string, with * indicating a match all. Such as: "
"192.168.10.1, 192.168.1.0/24, 10.1.1.1-10.1.1.20, 2001:db8:2de::e13, 2001:"
"db8:1a:1110::/64 (Domain name support)"
msgstr ""
"格式为逗号分隔的字符串, * 表示匹配所有。例如: 192.168.10.1, 192.168.1.0/24, "
"10.1.1.1-10.1.1.20, 2001:db8:2de::e13, 2001:db8:1a:1110::/64 （支持网域）"

#: acls/serializers/login_asset_acl.py:35 assets/models/asset.py:181
#: assets/serializers/account.py:13 assets/serializers/gathered_user.py:23
#: settings/serializers/terminal.py:7
#: users/templates/users/_granted_assets.html:25
#: users/templates/users/user_asset_permission.html:157
msgid "Hostname"
msgstr "主机名"

#: acls/serializers/login_asset_acl.py:42
msgid ""
"Format for comma-delimited string, with * indicating a match all. Protocol "
"options: {}"
msgstr "格式为逗号分隔的字符串, * 表示匹配所有. 可选的协议有： {}"

#: acls/serializers/login_asset_acl.py:55 assets/models/asset.py:184
#: assets/models/domain.py:63 assets/models/user.py:208
#: terminal/serializers/session.py:30 terminal/serializers/storage.py:69
msgid "Protocol"
msgstr "协议"

#: acls/serializers/login_asset_acl.py:65
msgid "Unsupported protocols: {}"
msgstr "不支持的协议: {}"

#: acls/serializers/login_asset_acl.py:98
#: tickets/serializers/ticket/ticket.py:105
msgid "The organization `{}` does not exist"
msgstr "组织 `{}` 不存在"

#: acls/serializers/login_asset_acl.py:103
msgid "None of the reviewers belong to Organization `{}`"
msgstr "所有复核人都不属于组织 `{}`"

#: applications/api/mixin.py:20 templates/_nav_user.html:10
msgid "My applications"
msgstr "我的应用"

#: applications/const.py:8 applications/models/account.py:10
#: applications/serializers/attrs/application_category/db.py:14
#: applications/serializers/attrs/application_type/mysql_workbench.py:26
#: xpack/plugins/change_auth_plan/models/app.py:32
msgid "Database"
msgstr "数据库"

#: applications/const.py:9
msgid "Remote app"
msgstr "远程应用"

#: applications/const.py:28
msgid "Custom"
msgstr "自定义"

#: applications/models/account.py:11 assets/models/authbook.py:19
#: assets/models/user.py:281 audits/models.py:39
#: perms/models/application_permission.py:32
#: perms/models/asset_permission.py:101 templates/_nav.html:45
#: terminal/backends/command/models.py:20
#: terminal/backends/command/serializers.py:14 terminal/models/session.py:42
#: users/templates/users/_granted_assets.html:27
#: users/templates/users/user_asset_permission.html:42
#: users/templates/users/user_asset_permission.html:76
#: users/templates/users/user_asset_permission.html:159
#: users/templates/users/user_database_app_permission.html:40
#: users/templates/users/user_database_app_permission.html:67
#: xpack/plugins/change_auth_plan/models/app.py:36
#: xpack/plugins/change_auth_plan/models/app.py:142
msgid "System user"
msgstr "系统用户"

#: applications/models/account.py:12 assets/models/authbook.py:20
#: settings/serializers/auth/cas.py:15
msgid "Version"
msgstr "版本"

#: applications/models/account.py:18 xpack/plugins/cloud/models.py:82
#: xpack/plugins/cloud/serializers/task.py:65
msgid "Account"
msgstr "账户"

#: applications/models/application.py:50 templates/_nav.html:60
msgid "Applications"
msgstr "应用管理"

#: applications/models/application.py:168
#: applications/serializers/application.py:88 assets/models/label.py:21
#: perms/models/application_permission.py:20
#: perms/serializers/application/user_permission.py:33
#: tickets/serializers/ticket/meta/ticket_type/apply_application.py:24
#: xpack/plugins/change_auth_plan/models/app.py:25
msgid "Category"
msgstr "类别"

#: applications/models/application.py:171
#: applications/serializers/application.py:90 assets/models/cmd_filter.py:53
#: assets/models/user.py:206 perms/models/application_permission.py:23
#: perms/serializers/application/user_permission.py:34
#: terminal/models/storage.py:55 terminal/models/storage.py:116
#: tickets/models/flow.py:51 tickets/models/ticket.py:48
#: tickets/serializers/ticket/meta/ticket_type/apply_application.py:31
#: xpack/plugins/change_auth_plan/models/app.py:28
#: xpack/plugins/change_auth_plan/models/app.py:148
msgid "Type"
msgstr "类型"

#: applications/models/application.py:175 assets/models/asset.py:188
#: assets/models/domain.py:30 assets/models/domain.py:64
msgid "Domain"
msgstr "网域"

#: applications/models/application.py:177 xpack/plugins/cloud/models.py:33
msgid "Attrs"
msgstr ""

#: applications/serializers/application.py:59
#: applications/serializers/application.py:89 assets/serializers/label.py:13
#: perms/serializers/application/permission.py:16
#: tickets/serializers/ticket/meta/ticket_type/apply_application.py:28
msgid "Category display"
msgstr "类别名称"

#: applications/serializers/application.py:60
#: applications/serializers/application.py:91
#: assets/serializers/system_user.py:26 audits/serializers.py:29
#: perms/serializers/application/permission.py:17
#: tickets/serializers/ticket/meta/ticket_type/apply_application.py:35
#: tickets/serializers/ticket/ticket.py:22
#: tickets/serializers/ticket/ticket.py:168
msgid "Type display"
msgstr "类型名称"

#: applications/serializers/application.py:107
msgid "Application display"
msgstr "应用名称"

#: applications/serializers/attrs/application_category/cloud.py:9
#: assets/models/cluster.py:40
msgid "Cluster"
msgstr "集群"

#: applications/serializers/attrs/application_category/db.py:11
#: ops/models/adhoc.py:146 settings/serializers/auth/radius.py:14
#: xpack/plugins/cloud/serializers/account_attrs.py:60
msgid "Host"
msgstr "主机"

#: applications/serializers/attrs/application_category/db.py:12
#: applications/serializers/attrs/application_type/mysql.py:11
#: applications/serializers/attrs/application_type/mysql_workbench.py:22
#: applications/serializers/attrs/application_type/oracle.py:11
#: applications/serializers/attrs/application_type/pgsql.py:11
#: assets/models/asset.py:185 assets/models/domain.py:62
#: settings/serializers/auth/radius.py:15
#: xpack/plugins/cloud/serializers/account_attrs.py:61
msgid "Port"
msgstr "端口"

#: applications/serializers/attrs/application_category/remote_app.py:40
#: applications/serializers/attrs/application_type/chrome.py:14
#: applications/serializers/attrs/application_type/mysql_workbench.py:14
#: applications/serializers/attrs/application_type/vmware_client.py:18
msgid "Application path"
msgstr "应用路径"

#: applications/serializers/attrs/application_category/remote_app.py:45
#: xpack/plugins/change_auth_plan/serializers/asset.py:65
#: xpack/plugins/change_auth_plan/serializers/asset.py:68
#: xpack/plugins/change_auth_plan/serializers/asset.py:71
#: xpack/plugins/change_auth_plan/serializers/asset.py:87
#: xpack/plugins/cloud/serializers/account_attrs.py:44
msgid "This field is required."
msgstr "该字段是必填项。"

#: applications/serializers/attrs/application_type/chrome.py:17
#: applications/serializers/attrs/application_type/vmware_client.py:22
msgid "Target URL"
msgstr "目标URL"

#: applications/serializers/attrs/application_type/chrome.py:23
#: applications/serializers/attrs/application_type/custom.py:25
#: applications/serializers/attrs/application_type/mysql_workbench.py:34
#: applications/serializers/attrs/application_type/vmware_client.py:30
#: assets/models/base.py:177 audits/signals_handler.py:65
#: authentication/forms.py:22
#: authentication/templates/authentication/login.html:163
#: settings/serializers/auth/ldap.py:44 users/forms/profile.py:21
#: users/templates/users/user_otp_check_password.html:13
#: users/templates/users/user_password_update.html:43
#: users/templates/users/user_password_verify.html:18
#: xpack/plugins/change_auth_plan/models/base.py:39
#: xpack/plugins/change_auth_plan/models/base.py:114
#: xpack/plugins/change_auth_plan/models/base.py:182
#: xpack/plugins/cloud/serializers/account_attrs.py:64
msgid "Password"
msgstr "密码"

#: applications/serializers/attrs/application_type/custom.py:13
msgid "Operating parameter"
msgstr "运行参数"

#: applications/serializers/attrs/application_type/custom.py:17
msgid "Target url"
msgstr "目标URL"

#: assets/api/domain.py:50
msgid "Number required"
msgstr "需要为数字"

#: assets/api/node.py:65
msgid "You can't update the root node name"
msgstr "不能修改根节点名称"

#: assets/api/node.py:72
msgid "You can't delete the root node ({})"
msgstr "不能删除根节点 ({})"

#: assets/api/node.py:75
msgid "Deletion failed and the node contains assets"
msgstr "删除失败，节点包含资产"

#: assets/models/asset.py:140
msgid "Base"
msgstr "基础"

#: assets/models/asset.py:141
msgid "Charset"
msgstr "编码"

#: assets/models/asset.py:142 assets/serializers/asset.py:172
#: tickets/models/ticket.py:50
msgid "Meta"
msgstr "元数据"

#: assets/models/asset.py:143
msgid "Internal"
msgstr "内部的"

#: assets/models/asset.py:163 assets/models/asset.py:187
#: assets/serializers/asset.py:63 perms/serializers/asset/user_permission.py:43
msgid "Platform"
msgstr "系统平台"

#: assets/models/asset.py:186 assets/serializers/asset.py:65
#: perms/serializers/asset/user_permission.py:41
#: xpack/plugins/cloud/models.py:104 xpack/plugins/cloud/serializers/task.py:42
msgid "Protocols"
msgstr "协议组"

#: assets/models/asset.py:189 assets/models/user.py:198
#: perms/models/asset_permission.py:100
#: xpack/plugins/change_auth_plan/models/asset.py:44
#: xpack/plugins/gathered_user/models.py:24
msgid "Nodes"
msgstr "节点"

#: assets/models/asset.py:190 assets/models/cmd_filter.py:22
#: assets/models/domain.py:66 assets/models/label.py:22
#: authentication/models.py:46
msgid "Is active"
msgstr "激活"

#: assets/models/asset.py:193 assets/models/cluster.py:19
#: assets/models/user.py:195 assets/models/user.py:330 templates/_nav.html:44
msgid "Admin user"
msgstr "特权用户"

#: assets/models/asset.py:196
msgid "Public IP"
msgstr "公网IP"

#: assets/models/asset.py:197
msgid "Asset number"
msgstr "资产编号"

#: assets/models/asset.py:200
msgid "Vendor"
msgstr "制造商"

#: assets/models/asset.py:201
msgid "Model"
msgstr "型号"

#: assets/models/asset.py:202
msgid "Serial number"
msgstr "序列号"

#: assets/models/asset.py:204
msgid "CPU model"
msgstr "CPU型号"

#: assets/models/asset.py:205
msgid "CPU count"
msgstr "CPU数量"

#: assets/models/asset.py:206
msgid "CPU cores"
msgstr "CPU核数"

#: assets/models/asset.py:207
msgid "CPU vcpus"
msgstr "CPU总数"

#: assets/models/asset.py:208
msgid "Memory"
msgstr "内存"

#: assets/models/asset.py:209
msgid "Disk total"
msgstr "硬盘大小"

#: assets/models/asset.py:210
msgid "Disk info"
msgstr "硬盘信息"

#: assets/models/asset.py:212
msgid "OS"
msgstr "操作系统"

#: assets/models/asset.py:213
msgid "OS version"
msgstr "系统版本"

#: assets/models/asset.py:214
msgid "OS arch"
msgstr "系统架构"

#: assets/models/asset.py:215
msgid "Hostname raw"
msgstr "主机名原始"

#: assets/models/asset.py:217 templates/_nav.html:46
msgid "Labels"
msgstr "标签管理"

#: assets/models/asset.py:218 assets/models/base.py:183
#: assets/models/cluster.py:28 assets/models/cmd_filter.py:26
#: assets/models/cmd_filter.py:67 assets/models/group.py:21
#: common/db/models.py:70 common/mixins/models.py:49 orgs/models.py:25
#: orgs/models.py:437 perms/models/base.py:51 users/models/user.py:646
#: users/serializers/group.py:33
#: xpack/plugins/change_auth_plan/models/base.py:45
#: xpack/plugins/cloud/models.py:119 xpack/plugins/gathered_user/models.py:30
msgid "Created by"
msgstr "创建者"

#: assets/models/asset.py:219 assets/models/base.py:181
#: assets/models/cluster.py:26 assets/models/domain.py:27
#: assets/models/gathered_user.py:19 assets/models/group.py:22
#: assets/models/label.py:25 common/db/models.py:72 common/mixins/models.py:50
#: ops/models/adhoc.py:38 ops/models/command.py:29 orgs/models.py:26
#: orgs/models.py:435 perms/models/base.py:52 users/models/group.py:18
#: users/models/user.py:841 xpack/plugins/cloud/models.py:122
msgid "Date created"
msgstr "创建日期"

#: assets/models/authbook.py:26
msgid "AuthBook"
msgstr "账号"

#: assets/models/base.py:30 assets/tasks/const.py:51 audits/const.py:5
msgid "Unknown"
msgstr "未知"

#: assets/models/base.py:31
msgid "Ok"
msgstr "成功"

#: assets/models/base.py:32 audits/models.py:102
#: xpack/plugins/cloud/const.py:28
msgid "Failed"
msgstr "失败"

#: assets/models/base.py:38
msgid "Connectivity"
msgstr "可连接性"

#: assets/models/base.py:40
msgid "Date verified"
msgstr "校验日期"

#: assets/models/base.py:178 xpack/plugins/change_auth_plan/models/asset.py:54
#: xpack/plugins/change_auth_plan/models/asset.py:126
#: xpack/plugins/change_auth_plan/models/asset.py:202
msgid "SSH private key"
msgstr "SSH密钥"

#: assets/models/base.py:179 xpack/plugins/change_auth_plan/models/asset.py:57
#: xpack/plugins/change_auth_plan/models/asset.py:122
#: xpack/plugins/change_auth_plan/models/asset.py:198
msgid "SSH public key"
msgstr "SSH公钥"

#: assets/models/base.py:182 assets/models/gathered_user.py:20
#: common/db/models.py:73 common/mixins/models.py:51 ops/models/adhoc.py:39
#: orgs/models.py:436
msgid "Date updated"
msgstr "更新日期"

#: assets/models/cluster.py:20
msgid "Bandwidth"
msgstr "带宽"

#: assets/models/cluster.py:21
msgid "Contact"
msgstr "联系人"

#: assets/models/cluster.py:22 users/models/user.py:624
msgid "Phone"
msgstr "手机"

#: assets/models/cluster.py:23
msgid "Address"
msgstr "地址"

#: assets/models/cluster.py:24
msgid "Intranet"
msgstr "内网"

#: assets/models/cluster.py:25
msgid "Extranet"
msgstr "外网"

#: assets/models/cluster.py:27
msgid "Operator"
msgstr "运营商"

#: assets/models/cluster.py:36 assets/models/group.py:34
#: xpack/plugins/cloud/providers/nutanix.py:30
msgid "Default"
msgstr "默认"

#: assets/models/cluster.py:36 assets/models/label.py:14
#: users/models/user.py:826
msgid "System"
msgstr "系统"

#: assets/models/cluster.py:36
msgid "Default Cluster"
msgstr "默认Cluster"

#: assets/models/cmd_filter.py:33 assets/models/user.py:213
msgid "Command filter"
msgstr "命令过滤器"

#: assets/models/cmd_filter.py:40
msgid "Regex"
msgstr "正则表达式"

#: assets/models/cmd_filter.py:41 ops/models/command.py:25
#: terminal/backends/command/serializers.py:15 terminal/models/session.py:49
msgid "Command"
msgstr "命令"

#: assets/models/cmd_filter.py:47
msgid "Deny"
msgstr "拒绝"

#: assets/models/cmd_filter.py:49
msgid "Reconfirm"
msgstr "复核"

#: assets/models/cmd_filter.py:52
msgid "Filter"
msgstr "过滤器"

#: assets/models/cmd_filter.py:56 settings/serializers/basic.py:10
#: xpack/plugins/license/models.py:29
msgid "Content"
msgstr "内容"

#: assets/models/cmd_filter.py:56
msgid "One line one command"
msgstr "每行一个命令"

#: assets/models/cmd_filter.py:71
msgid "Command filter rule"
msgstr "命令过滤规则"

#: assets/models/cmd_filter.py:111 tickets/const.py:13
msgid "Command confirm"
msgstr "命令复核"

#: assets/models/domain.py:73
msgid "Gateway"
msgstr "网关"

#: assets/models/domain.py:128
#, python-brace-format
msgid "Unable to connect to port {port} on {ip}"
msgstr "无法连接到 {ip} 上的端口 {port}"

#: assets/models/domain.py:131
msgid "Authentication failed"
msgstr "认证失败"

#: assets/models/domain.py:133 assets/models/domain.py:155
msgid "Connect failed"
msgstr "连接失败"

#: assets/models/gathered_user.py:16
msgid "Present"
msgstr "存在"

#: assets/models/gathered_user.py:17
msgid "Date last login"
msgstr "最后登录日期"

#: assets/models/gathered_user.py:18
msgid "IP last login"
msgstr "最后登录IP"

#: assets/models/gathered_user.py:31
msgid "GatherUser"
msgstr "收集用户"

#: assets/models/group.py:30
msgid "Asset group"
msgstr "资产组"

#: assets/models/group.py:34
msgid "Default asset group"
msgstr "默认资产组"

#: assets/models/label.py:19 assets/models/node.py:546 settings/models.py:30
msgid "Value"
msgstr "值"

#: assets/models/node.py:151
msgid "New node"
msgstr "新节点"

#: assets/models/node.py:474 users/templates/users/_granted_assets.html:130
msgid "empty"
msgstr "空"

#: assets/models/node.py:545 perms/models/asset_permission.py:176
msgid "Key"
msgstr "键"

#: assets/models/node.py:547
msgid "Full value"
msgstr "全称"

#: assets/models/node.py:550 perms/models/asset_permission.py:177
msgid "Parent key"
msgstr "ssh私钥"

#: assets/models/node.py:559 assets/serializers/system_user.py:206
#: users/templates/users/user_asset_permission.html:41
#: users/templates/users/user_asset_permission.html:73
#: users/templates/users/user_asset_permission.html:158
#: xpack/plugins/cloud/models.py:93 xpack/plugins/cloud/serializers/task.py:68
msgid "Node"
msgstr "节点"

#: assets/models/user.py:189
msgid "Automatic managed"
msgstr "托管密码"

#: assets/models/user.py:190
msgid "Manually input"
msgstr "手动输入"

#: assets/models/user.py:194
msgid "Common user"
msgstr "普通用户"

#: assets/models/user.py:197
msgid "Username same with user"
msgstr "用户名与用户相同"

#: assets/models/user.py:200 assets/serializers/domain.py:28
#: templates/_nav.html:39 xpack/plugins/change_auth_plan/models/asset.py:40
msgid "Assets"
msgstr "资产"

#: assets/models/user.py:204 templates/_nav.html:17
#: users/views/profile/pubkey.py:37
msgid "Users"
msgstr "用户管理"

#: assets/models/user.py:205
msgid "User groups"
msgstr "用户组"

#: assets/models/user.py:209
msgid "Auto push"
msgstr "自动推送"

#: assets/models/user.py:210
msgid "Sudo"
msgstr "Sudo"

#: assets/models/user.py:211
msgid "Shell"
msgstr "Shell"

#: assets/models/user.py:212
msgid "Login mode"
msgstr "认证方式"

#: assets/models/user.py:214
msgid "SFTP Root"
msgstr "SFTP根路径"

#: assets/models/user.py:215 authentication/models.py:98
msgid "Token"
msgstr ""

#: assets/models/user.py:216
msgid "Home"
msgstr "家目录"

#: assets/models/user.py:217
msgid "System groups"
msgstr "用户组"

#: assets/models/utils.py:35
#, python-format
msgid "%(value)s is not an even number"
msgstr "%(value)s is not an even number"

#: assets/serializers/account.py:31 assets/serializers/account.py:52
msgid "System user display"
msgstr "系统用户名称"

#: assets/serializers/asset.py:20
msgid "Protocol format should {}/{}"
msgstr "协议格式 {}/{}"

#: assets/serializers/asset.py:37
msgid "Protocol duplicate: {}"
msgstr "协议重复: {}"

#: assets/serializers/asset.py:66
msgid "Domain name"
msgstr "网域名称"

#: assets/serializers/asset.py:67
msgid "Nodes name"
msgstr "节点名称"

#: assets/serializers/asset.py:101
msgid "Hardware info"
msgstr "硬件信息"

#: assets/serializers/asset.py:102 assets/serializers/system_user.py:225
#: orgs/mixins/serializers.py:26
msgid "Org name"
msgstr "组织名称"

#: assets/serializers/asset.py:103
msgid "Admin user display"
msgstr "特权用户名称"

#: assets/serializers/base.py:41
msgid "private key invalid"
msgstr "密钥不合法"

#: assets/serializers/domain.py:12 assets/serializers/label.py:12
#: assets/serializers/system_user.py:52
#: perms/serializers/asset/permission.py:72
msgid "Assets amount"
msgstr "资产数量"

#: assets/serializers/domain.py:13
#: perms/serializers/application/permission.py:43
msgid "Applications amount"
msgstr "应用数量"

#: assets/serializers/domain.py:14
msgid "Gateways count"
msgstr "网关数量"

#: assets/serializers/node.py:18
msgid "value"
msgstr "值"

#: assets/serializers/node.py:29
msgid "Can't contains: /"
msgstr "不能包含: /"

#: assets/serializers/node.py:39
msgid "The same level node name cannot be the same"
msgstr "同级别节点名字不能重复"

#: assets/serializers/system_user.py:27
msgid "SSH key fingerprint"
msgstr "密钥指纹"

#: assets/serializers/system_user.py:51
#: perms/serializers/asset/permission.py:73
msgid "Nodes amount"
msgstr "节点数量"

#: assets/serializers/system_user.py:53 assets/serializers/system_user.py:208
msgid "Login mode display"
msgstr "认证方式名称"

#: assets/serializers/system_user.py:55
msgid "Ad domain"
msgstr "Ad 网域"

#: assets/serializers/system_user.py:56
msgid "Is asset protocol"
msgstr ""

#: assets/serializers/system_user.py:96
msgid "Username same with user with protocol {} only allow 1"
msgstr "用户名和用户相同的一种协议只允许存在一个"

#: assets/serializers/system_user.py:110
msgid "* Automatic login mode must fill in the username."
msgstr "自动登录模式，必须填写用户名"

#: assets/serializers/system_user.py:124
msgid "Path should starts with /"
msgstr "路径应该以 / 开头"

#: assets/serializers/system_user.py:149
msgid "Password or private key required"
msgstr "密码或密钥密码需要一个"

#: assets/serializers/system_user.py:224
msgid "System user name"
msgstr "系统用户名称"

#: assets/serializers/system_user.py:234
msgid "Asset hostname"
msgstr "资产主机名"

#: assets/serializers/utils.py:9
msgid "Password can not contains `{{` "
msgstr "密码不能包含 `{{` 字符"

#: assets/tasks/account_connectivity.py:30
msgid "The asset {} system platform {} does not support run Ansible tasks"
msgstr "资产 {} 系统平台 {} 不支持运行 Ansible 任务"

#: assets/tasks/account_connectivity.py:107
msgid "Test account connectivity: {}"
msgstr "测试账号可连接性: {}"

#: assets/tasks/asset_connectivity.py:49
msgid "Test assets connectivity"
msgstr "测试资产可连接性"

#: assets/tasks/asset_connectivity.py:91 assets/tasks/asset_connectivity.py:102
msgid "Test assets connectivity: {}"
msgstr "测试资产可连接性: {}"

#: assets/tasks/asset_connectivity.py:113
msgid "Test if the assets under the node are connectable: {}"
msgstr "测试节点下资产是否可连接: {}"

#: assets/tasks/const.py:49
msgid "Unreachable"
msgstr "不可达"

#: assets/tasks/const.py:50
msgid "Reachable"
msgstr "可连接"

#: assets/tasks/gather_asset_hardware_info.py:46
msgid "Get asset info failed: {}"
msgstr "获取资产信息失败：{}"

#: assets/tasks/gather_asset_hardware_info.py:97
msgid "Update some assets hardware info"
msgstr "更新资产硬件信息"

#: assets/tasks/gather_asset_hardware_info.py:114
msgid "Update asset hardware info: {}"
msgstr "更新资产硬件信息: {}"

#: assets/tasks/gather_asset_hardware_info.py:120
msgid "Update assets hardware info: {}"
msgstr "更新资产硬件信息: {}"

#: assets/tasks/gather_asset_hardware_info.py:137
msgid "Update node asset hardware information: {}"
msgstr "更新节点资产硬件信息: {}"

#: assets/tasks/gather_asset_users.py:111
msgid "Gather assets users"
msgstr "收集资产上的用户"

#: assets/tasks/nodes_amount.py:27
msgid ""
"The task of self-checking is already running and cannot be started repeatedly"
msgstr "自检程序已经在运行，不能重复启动"

#: assets/tasks/push_system_user.py:194
msgid "System user is dynamic: {}"
msgstr "系统用户是动态的: {}"

#: assets/tasks/push_system_user.py:234
msgid "Start push system user for platform: [{}]"
msgstr "推送系统用户到平台: [{}]"

#: assets/tasks/push_system_user.py:235
#: assets/tasks/system_user_connectivity.py:106
msgid "Hosts count: {}"
msgstr "主机数量: {}"

#: assets/tasks/push_system_user.py:277 assets/tasks/push_system_user.py:310
msgid "Push system users to assets: {}"
msgstr "推送系统用户到入资产: {}"

#: assets/tasks/push_system_user.py:289
msgid "Push system users to asset: {}({}) => {}"
msgstr "推送系统用户到入资产: {}({}) => {}"

#: assets/tasks/system_user_connectivity.py:56
msgid "Dynamic system user not support test"
msgstr "动态系统用户不支持测试"

#: assets/tasks/system_user_connectivity.py:105
msgid "Start test system user connectivity for platform: [{}]"
msgstr "开始测试系统用户在该系统平台的可连接性: [{}]"

#: assets/tasks/system_user_connectivity.py:118
msgid "Test system user connectivity: {}"
msgstr "测试系统用户可连接性: {}"

#: assets/tasks/system_user_connectivity.py:129
msgid "Test system user connectivity: {} => {}"
msgstr "测试系统用户可连接性: {} => {}"

#: assets/tasks/system_user_connectivity.py:148
msgid "Test system user connectivity period: {}"
msgstr "定期测试系统用户可连接性: {}"

#: assets/tasks/utils.py:17
msgid "Asset has been disabled, skipped: {}"
msgstr "资产已经被禁用, 跳过: {}"

#: assets/tasks/utils.py:21
msgid "Asset may not be support ansible, skipped: {}"
msgstr "资产或许不支持ansible, 跳过: {}"

#: assets/tasks/utils.py:39
msgid "For security, do not push user {}"
msgstr "为了安全，禁止推送用户 {}"

#: assets/tasks/utils.py:55
msgid "No assets matched, stop task"
msgstr "没有匹配到资产，结束任务"

#: audits/models.py:26 audits/models.py:53
#: authentication/templates/authentication/_access_key_modal.html:65
#: users/templates/users/user_asset_permission.html:128
#: users/templates/users/user_database_app_permission.html:111
msgid "Delete"
msgstr "删除"

#: audits/models.py:27
msgid "Upload"
msgstr "上传文件"

#: audits/models.py:28
msgid "Download"
msgstr "下载文件"

#: audits/models.py:29
msgid "Rmdir"
msgstr "删除目录"

#: audits/models.py:30
msgid "Rename"
msgstr "重命名"

#: audits/models.py:31
msgid "Mkdir"
msgstr "创建目录"

#: audits/models.py:32
msgid "Symlink"
msgstr "建立软链接"

#: audits/models.py:37 audits/models.py:60 audits/models.py:76
#: terminal/models/session.py:45 terminal/models/sharing.py:76
msgid "Remote addr"
msgstr "远端地址"

#: audits/models.py:40
msgid "Operate"
msgstr "操作"

#: audits/models.py:41
msgid "Filename"
msgstr "文件名"

#: audits/models.py:42 audits/models.py:101 terminal/models/sharing.py:84
msgid "Success"
msgstr "成功"

#: audits/models.py:43 ops/models/command.py:30 perms/models/base.py:49
#: terminal/models/session.py:52
#: tickets/serializers/ticket/meta/ticket_type/apply_application.py:57
#: tickets/serializers/ticket/meta/ticket_type/apply_asset.py:47
#: xpack/plugins/change_auth_plan/models/base.py:105
#: xpack/plugins/change_auth_plan/models/base.py:189
#: xpack/plugins/gathered_user/models.py:76
msgid "Date start"
msgstr "开始日期"

#: audits/models.py:51
#: authentication/templates/authentication/_access_key_modal.html:22
msgid "Create"
msgstr "创建"

#: audits/models.py:52 templates/_csv_import_export.html:18
#: templates/_csv_update_modal.html:6
#: users/templates/users/user_asset_permission.html:127
#: users/templates/users/user_database_app_permission.html:110
msgid "Update"
msgstr "更新"

#: audits/models.py:58
msgid "Resource Type"
msgstr "资源类型"

#: audits/models.py:59
msgid "Resource"
msgstr "资源"

#: audits/models.py:61 audits/models.py:77
msgid "Datetime"
msgstr "日期"

#: audits/models.py:75
msgid "Change by"
msgstr "修改者"

#: audits/models.py:95
msgid "Disabled"
msgstr "禁用"

#: audits/models.py:96 settings/models.py:33
msgid "Enabled"
msgstr "启用"

#: audits/models.py:97
msgid "-"
msgstr ""

#: audits/models.py:106
msgid "Login type"
msgstr "登录方式"

#: audits/models.py:107
#: tickets/serializers/ticket/meta/ticket_type/login_confirm.py:14
msgid "Login ip"
msgstr "登录IP"

#: audits/models.py:108
#: tickets/serializers/ticket/meta/ticket_type/login_confirm.py:17
msgid "Login city"
msgstr "登录城市"

#: audits/models.py:109 audits/serializers.py:44
msgid "User agent"
msgstr "用户代理"

#: audits/models.py:110
#: authentication/templates/authentication/_mfa_confirm_modal.html:14
#: authentication/templates/authentication/login_otp.html:6
#: users/forms/profile.py:64 users/models/user.py:627
#: users/serializers/profile.py:102
msgid "MFA"
msgstr "多因子认证"

#: audits/models.py:111 terminal/models/sharing.py:88
#: xpack/plugins/change_auth_plan/models/base.py:187
#: xpack/plugins/cloud/models.py:176
msgid "Reason"
msgstr "原因"

#: audits/models.py:112 tickets/models/ticket.py:57
#: xpack/plugins/cloud/models.py:172 xpack/plugins/cloud/models.py:221
msgid "Status"
msgstr "状态"

#: audits/models.py:113
msgid "Date login"
msgstr "登录日期"

#: audits/models.py:114
msgid "Authentication backend"
msgstr "认证方式"

#: audits/serializers.py:14
msgid "Operate display"
msgstr "操作名称"

#: audits/serializers.py:30 tickets/serializers/ticket/ticket.py:23
msgid "Status display"
msgstr "状态名称"

#: audits/serializers.py:31
msgid "MFA display"
msgstr "多因子认证"

#: audits/serializers.py:75 audits/serializers.py:90 ops/models/adhoc.py:248
#: terminal/serializers/session.py:35
msgid "Is success"
msgstr "是否成功"

#: audits/serializers.py:77
msgid "Hosts display"
msgstr "主机名称"

#: audits/serializers.py:89 ops/models/command.py:26
#: xpack/plugins/cloud/models.py:170
msgid "Result"
msgstr "结果"

#: audits/serializers.py:91 terminal/serializers/storage.py:151
msgid "Hosts"
msgstr "主机"

#: audits/serializers.py:92
msgid "Run as"
msgstr "运行用户"

#: audits/serializers.py:94
msgid "Run as display"
msgstr "运行用户名称"

#: audits/serializers.py:95
msgid "User display"
msgstr "用户名称"

#: audits/signals_handler.py:64
msgid "SSH Key"
msgstr "SSH 密钥"

#: audits/signals_handler.py:66
msgid "SSO"
msgstr ""

#: audits/signals_handler.py:67
msgid "Auth Token"
msgstr "认证令牌"

#: audits/signals_handler.py:68 authentication/views/login.py:160
#: notifications/backends/__init__.py:11 users/models/user.py:660
msgid "WeCom"
msgstr "企业微信"

#: audits/signals_handler.py:69 authentication/views/login.py:166
#: notifications/backends/__init__.py:12 users/models/user.py:661
msgid "DingTalk"
msgstr "钉钉"

#: audits/signals_handler.py:102
msgid "User and Organization"
msgstr "用户与组织"

#: audits/signals_handler.py:103
#, python-brace-format
msgid "{User} JOINED {Organization}"
msgstr "{User} 加入 {Organization}"

#: audits/signals_handler.py:104
#, python-brace-format
msgid "{User} LEFT {Organization}"
msgstr "{User} 离开 {Organization}"

#: audits/signals_handler.py:107
msgid "User and Group"
msgstr "用户与用户组"

#: audits/signals_handler.py:108
#, python-brace-format
msgid "{User} JOINED {UserGroup}"
msgstr "{User} 加入 {UserGroup}"

#: audits/signals_handler.py:109
#, python-brace-format
msgid "{User} LEFT {UserGroup}"
msgstr "{User} 离开 {UserGroup}"

#: audits/signals_handler.py:112
msgid "Asset and SystemUser"
msgstr "资产与系统用户"

#: audits/signals_handler.py:113
#, python-brace-format
msgid "{Asset} ADD {SystemUser}"
msgstr "{Asset} 添加 {SystemUser}"

#: audits/signals_handler.py:114
#, python-brace-format
msgid "{Asset} REMOVE {SystemUser}"
msgstr "{Asset} 移除 {SystemUser}"

#: audits/signals_handler.py:117
msgid "Node and Asset"
msgstr "节点与资产"

#: audits/signals_handler.py:118
#, python-brace-format
msgid "{Node} ADD {Asset}"
msgstr "{Node} 添加 {Asset}"

#: audits/signals_handler.py:119
#, python-brace-format
msgid "{Node} REMOVE {Asset}"
msgstr "{Node} 移除 {Asset}"

#: audits/signals_handler.py:122
msgid "User asset permissions"
msgstr "用户资产授权"

#: audits/signals_handler.py:123
#, python-brace-format
msgid "{AssetPermission} ADD {User}"
msgstr "{AssetPermission} 添加 {User}"

#: audits/signals_handler.py:124
#, python-brace-format
msgid "{AssetPermission} REMOVE {User}"
msgstr "{AssetPermission} 移除 {User}"

#: audits/signals_handler.py:127
msgid "User group asset permissions"
msgstr "用户组资产授权"

#: audits/signals_handler.py:128
#, python-brace-format
msgid "{AssetPermission} ADD {UserGroup}"
msgstr "{AssetPermission} 添加 {UserGroup}"

#: audits/signals_handler.py:129
#, python-brace-format
msgid "{AssetPermission} REMOVE {UserGroup}"
msgstr "{AssetPermission} 移除 {UserGroup}"

#: audits/signals_handler.py:132 perms/models/asset_permission.py:106
#: templates/_nav.html:78 users/templates/users/_user_detail_nav_header.html:31
msgid "Asset permission"
msgstr "资产授权"

#: audits/signals_handler.py:133
#, python-brace-format
msgid "{AssetPermission} ADD {Asset}"
msgstr "{AssetPermission} 添加 {Asset}"

#: audits/signals_handler.py:134
#, python-brace-format
msgid "{AssetPermission} REMOVE {Asset}"
msgstr "{AssetPermission} 移除 {Asset}"

#: audits/signals_handler.py:137
msgid "Node permission"
msgstr "节点授权"

#: audits/signals_handler.py:138
#, python-brace-format
msgid "{AssetPermission} ADD {Node}"
msgstr "{AssetPermission} 添加 {Node}"

#: audits/signals_handler.py:139
#, python-brace-format
msgid "{AssetPermission} REMOVE {Node}"
msgstr "{AssetPermission} 移除 {Node}"

#: audits/signals_handler.py:142
msgid "Asset permission and SystemUser"
msgstr "资产授权与系统用户"

#: audits/signals_handler.py:143
#, python-brace-format
msgid "{AssetPermission} ADD {SystemUser}"
msgstr "{AssetPermission} 添加 {SystemUser}"

#: audits/signals_handler.py:144
#, python-brace-format
msgid "{AssetPermission} REMOVE {SystemUser}"
msgstr "{AssetPermission} 移除 {SystemUser}"

#: audits/signals_handler.py:147
msgid "User application permissions"
msgstr "用户应用授权"

#: audits/signals_handler.py:148
#, python-brace-format
msgid "{ApplicationPermission} ADD {User}"
msgstr "{ApplicationPermission} 添加 {User}"

#: audits/signals_handler.py:149
#, python-brace-format
msgid "{ApplicationPermission} REMOVE {User}"
msgstr "{ApplicationPermission} 移除 {User}"

#: audits/signals_handler.py:152
msgid "User group application permissions"
msgstr "用户组应用授权"

#: audits/signals_handler.py:153
#, python-brace-format
msgid "{ApplicationPermission} ADD {UserGroup}"
msgstr "{ApplicationPermission} 添加 {UserGroup}"

#: audits/signals_handler.py:154
#, python-brace-format
msgid "{ApplicationPermission} REMOVE {UserGroup}"
msgstr "{ApplicationPermission} 移除 {UserGroup}"

#: audits/signals_handler.py:157 perms/models/application_permission.py:37
msgid "Application permission"
msgstr "应用管理"

#: audits/signals_handler.py:158
#, python-brace-format
msgid "{ApplicationPermission} ADD {Application}"
msgstr "{ApplicationPermission} 添加 {Application}"

#: audits/signals_handler.py:159
#, python-brace-format
msgid "{ApplicationPermission} REMOVE {Application}"
msgstr "{ApplicationPermission} 移除 {Application}"

#: audits/signals_handler.py:162
msgid "Application permission and SystemUser"
msgstr "应用授权与系统用户"

#: audits/signals_handler.py:163
#, python-brace-format
msgid "{ApplicationPermission} ADD {SystemUser}"
msgstr "{ApplicationPermission} 添加 {SystemUser}"

#: audits/signals_handler.py:164
#, python-brace-format
msgid "{ApplicationPermission} REMOVE {SystemUser}"
msgstr "{ApplicationPermission} 移除 {SystemUser}"

#: authentication/api/connection_token.py:227
msgid "Invalid token"
msgstr "无效的令牌"

#: authentication/api/mfa.py:81
msgid "Code is invalid"
msgstr "Code无效"

#: authentication/backends/api.py:67
msgid "Invalid signature header. No credentials provided."
msgstr ""

#: authentication/backends/api.py:70
msgid "Invalid signature header. Signature string should not contain spaces."
msgstr ""

#: authentication/backends/api.py:77
msgid "Invalid signature header. Format like AccessKeyId:Signature"
msgstr ""

#: authentication/backends/api.py:81
msgid ""
"Invalid signature header. Signature string should not contain invalid "
"characters."
msgstr ""

#: authentication/backends/api.py:101 authentication/backends/api.py:117
msgid "Invalid signature."
msgstr ""

#: authentication/backends/api.py:108
msgid "HTTP header: Date not provide or not %a, %d %b %Y %H:%M:%S GMT"
msgstr ""

#: authentication/backends/api.py:113
msgid "Expired, more than 15 minutes"
msgstr ""

#: authentication/backends/api.py:120
msgid "User disabled."
msgstr "用户已禁用"

#: authentication/backends/api.py:138
msgid "Invalid token header. No credentials provided."
msgstr ""

#: authentication/backends/api.py:141
msgid "Invalid token header. Sign string should not contain spaces."
msgstr ""

#: authentication/backends/api.py:148
msgid ""
"Invalid token header. Sign string should not contain invalid characters."
msgstr ""

#: authentication/backends/api.py:159
msgid "Invalid token or cache refreshed."
msgstr ""

#: authentication/errors.py:27
msgid "Username/password check failed"
msgstr "用户名/密码 校验失败"

#: authentication/errors.py:28
msgid "Password decrypt failed"
msgstr "密码解密失败"

#: authentication/errors.py:29
msgid "MFA failed"
msgstr "多因子认证失败"

#: authentication/errors.py:30
msgid "MFA unset"
msgstr "多因子认证没有设定"

#: authentication/errors.py:31
msgid "Username does not exist"
msgstr "用户名不存在"

#: authentication/errors.py:32
msgid "Password expired"
msgstr "密码已过期"

#: authentication/errors.py:33
msgid "Disabled or expired"
msgstr "禁用或失效"

#: authentication/errors.py:34
msgid "This account is inactive."
msgstr "此账户已禁用"

#: authentication/errors.py:35
msgid "This account is expired"
msgstr "此账户已过期"

#: authentication/errors.py:36
msgid "Auth backend not match"
msgstr "没有匹配到认证后端"

#: authentication/errors.py:37
msgid "ACL is not allowed"
msgstr "ACL 不被允许"

#: authentication/errors.py:38
msgid "Only local users are allowed"
msgstr "仅允许本地用户"

#: authentication/errors.py:48
msgid "No session found, check your cookie"
msgstr "会话已变更，刷新页面"

#: authentication/errors.py:50
#, python-brace-format
msgid ""
"The username or password you entered is incorrect, please enter it again. "
"You can also try {times_try} times (The account will be temporarily locked "
"for {block_time} minutes)"
msgstr ""
"您输入的用户名或密码不正确，请重新输入。 您还可以尝试 {times_try} 次（账号将"
"被临时 锁定 {block_time} 分钟）"

#: authentication/errors.py:56 authentication/errors.py:60
msgid ""
"The account has been locked (please contact admin to unlock it or try again "
"after {} minutes)"
msgstr "账号已被锁定（请联系管理员解锁 或 {}分钟后重试）"

#: authentication/errors.py:64
#, python-brace-format
msgid ""
"One-time password invalid, or ntp sync server time, You can also try "
"{times_try} times (The account will be temporarily locked for {block_time} "
"minutes)"
msgstr ""
"虚拟MFA 不正确，或者服务器端时间不对。 您还可以尝试 {times_try} 次（账号将被"
"临时 锁定 {block_time} 分钟）"

#: authentication/errors.py:69
#, python-brace-format
msgid ""
"SMS verify code invalid,You can also try {times_try} times (The account will "
"be temporarily locked for {block_time} minutes)"
msgstr ""
"短信验证码不正确。 您还可以尝试 {times_try} 次（账号将被临时 锁定 "
"{block_time} 分钟）"

#: authentication/errors.py:74
#, python-brace-format
msgid ""
"The MFA type({mfa_type}) is not supported, You can also try {times_try} "
"times (The account will be temporarily locked for {block_time} minutes)"
msgstr ""
"该({mfa_type}) MFA 类型不支持， 您还可以尝试 {times_try} 次（账号将被临时 锁"
"定 {block_time} 分钟）"

#: authentication/errors.py:79
msgid "MFA required"
msgstr "需要多因子认证"

#: authentication/errors.py:80
msgid "MFA not set, please set it first"
msgstr "多因子认证没有设置，请先完成设置"

#: authentication/errors.py:81
msgid "Login confirm required"
msgstr "需要登录复核"

#: authentication/errors.py:82
msgid "Wait login confirm ticket for accept"
msgstr "等待登录复核处理"

#: authentication/errors.py:83
msgid "Login confirm ticket was {}"
msgstr "登录复核 {}"

#: authentication/errors.py:260
msgid "IP is not allowed"
msgstr "来源 IP 不被允许登录"

#: authentication/errors.py:293
msgid "SSO auth closed"
msgstr "SSO 认证关闭了"

#: authentication/errors.py:298 authentication/mixins.py:321
msgid "Your password is too simple, please change it for security"
msgstr "你的密码过于简单，为了安全，请修改"

#: authentication/errors.py:307 authentication/mixins.py:328
msgid "You should to change your password before login"
msgstr "登录完成前，请先修改密码"

#: authentication/errors.py:316 authentication/mixins.py:335
msgid "Your password has expired, please reset before logging in"
msgstr "您的密码已过期，先修改再登录"

#: authentication/errors.py:350
msgid "Your password is invalid"
msgstr "您的密码无效"

#: authentication/forms.py:35
msgid "{} days auto login"
msgstr "{} 天内自动登录"

#: authentication/forms.py:46
msgid "MFA Code"
msgstr "MFA 验证码"

#: authentication/forms.py:47
msgid "MFA type"
msgstr "MFA 类型"

#: authentication/forms.py:60 authentication/forms.py:62
#: users/forms/profile.py:27
msgid "MFA code"
msgstr "多因子认证验证码"

#: authentication/mixins.py:311
msgid "Please change your password"
msgstr "请修改密码"

#: authentication/models.py:40
msgid "Private Token"
msgstr "SSH密钥"

#: authentication/models.py:49 settings/serializers/security.py:118
msgid "Login Confirm"
msgstr "登录复核"

#: authentication/models.py:90
msgid "{} need confirm by {}"
msgstr "{} 需要 {} 复核"

#: authentication/models.py:99
msgid "Expired"
msgstr "过期时间"

#: authentication/notifications.py:11
#, python-brace-format
msgid ""
"<h3>{subject}</h3><p>Dear {server_name} user, Hello!</p><p>Your account has "
"remote login behavior, please pay attention.</p><p>User: {username}</"
"p><p>Login time: {time}</p><p>Login location: {city} ({ip})</p><p>If you "
"suspect that the login behavior is abnormal, please modify <p>the account "
"password in time.</p><br><p>Thank you for your attention to {server_name}!</"
"p>"
msgstr ""
"<h3>{subject}</h3><p>尊敬的{server_name}用户,&nbsp; &nbsp;您好!</p><p>您的账"
"号存在异地登录行为，请关注。</p><p>用户: {username}</p><p>登录时间: {time}</"
"p><p>登录地点: {city} ({ip})</p><p>若怀疑此次登录行为异常，请及时修改账号密"
"码。</p><br><p>感谢您对{server_name}的关注!</p>"

#: authentication/notifications.py:36
msgid "Different city login reminder"
msgstr "异地登录提醒"

#: authentication/notifications.py:40
#, python-brace-format
msgid ""
"{subject}\n"
"Dear {server_name} user, Hello!\n"
"Your account has remote login behavior, please pay attention.\n"
"User: {username}\n"
"Login time: {time}\n"
"Login location: {city} ({ip})\n"
"If you suspect that the login behavior is abnormal, please modify the "
"account password in time.\n"
"Thank you for your attention to {server_name}!\n"
msgstr ""
"{subject}\n"
"尊敬的{server_name}用户, 您好!\n"
"您的账号存在异地登录行为，请关注。\n"
"用户: {username}\n"
"登录时间: {time}\n"
"登录地点: {city} ({ip})\n"
"若怀疑此次登录行为异常，请及时修改账号密码。\n"
"感谢您对{server_name}的关注!\n"

#: authentication/sms_verify_code.py:17
msgid "The verification code has expired. Please resend it"
msgstr "验证码已过期，请重新发送"

#: authentication/sms_verify_code.py:22
msgid "The verification code is incorrect"
msgstr "验证码错误"

#: authentication/sms_verify_code.py:27
msgid "Please wait {} seconds before sending"
msgstr "请在 {} 秒后发送"

#: authentication/templates/authentication/_access_key_modal.html:6
msgid "API key list"
msgstr "API Key列表"

#: authentication/templates/authentication/_access_key_modal.html:18
msgid "Using api key sign api header, every requests header difference"
msgstr "使用api key签名请求头，每个请求的头部是不一样的"

#: authentication/templates/authentication/_access_key_modal.html:19
msgid "docs"
msgstr "文档"

#: authentication/templates/authentication/_access_key_modal.html:30
#: users/serializers/group.py:35
msgid "ID"
msgstr "ID"

#: authentication/templates/authentication/_access_key_modal.html:31
#: settings/serializers/auth/radius.py:17
msgid "Secret"
msgstr "密钥"

#: authentication/templates/authentication/_access_key_modal.html:33
msgid "Date"
msgstr "日期"

#: authentication/templates/authentication/_access_key_modal.html:48
#: users/templates/users/_granted_assets.html:75
msgid "Show"
msgstr "显示"

#: authentication/templates/authentication/_access_key_modal.html:66
#: settings/serializers/security.py:25 users/models/user.py:470
#: users/serializers/profile.py:99
#: users/templates/users/user_verify_mfa.html:32
msgid "Disable"
msgstr "禁用"

#: authentication/templates/authentication/_access_key_modal.html:67
#: users/models/user.py:471 users/serializers/profile.py:100
msgid "Enable"
msgstr "启用"

#: authentication/templates/authentication/_access_key_modal.html:147
msgid "Delete success"
msgstr "删除成功"

#: authentication/templates/authentication/_access_key_modal.html:155
#: authentication/templates/authentication/_mfa_confirm_modal.html:53
#: templates/_modal.html:22 tickets/const.py:36
msgid "Close"
msgstr "关闭"

#: authentication/templates/authentication/_captcha_field.html:8
msgid "Play CAPTCHA as audio file"
msgstr "语言播放验证码"

#: authentication/templates/authentication/_captcha_field.html:15
#: users/forms/profile.py:102
msgid "Captcha"
msgstr "验证码"

#: authentication/templates/authentication/_mfa_confirm_modal.html:5
msgid "MFA confirm"
msgstr "多因子认证校验"

#: authentication/templates/authentication/_mfa_confirm_modal.html:17
msgid "Need MFA for view auth"
msgstr "需要多因子认证来查看账号信息"

#: authentication/templates/authentication/_mfa_confirm_modal.html:20
#: templates/_modal.html:23 users/templates/users/user_password_verify.html:20
msgid "Confirm"
msgstr "确认"

#: authentication/templates/authentication/_mfa_confirm_modal.html:25
msgid "Code error"
msgstr "代码错误"

#: authentication/templates/authentication/login.html:155
msgid "Welcome back, please enter username and password to login"
msgstr "欢迎回来，请输入用户名和密码登录"

#: authentication/templates/authentication/login.html:187
#: users/templates/users/forgot_password.html:15
#: users/templates/users/forgot_password.html:16
msgid "Forgot password"
msgstr "忘记密码"

#: authentication/templates/authentication/login.html:194
#: templates/_header_bar.html:83
msgid "Login"
msgstr "登录"

#: authentication/templates/authentication/login.html:201
msgid "More login options"
msgstr "更多登录方式"

#: authentication/templates/authentication/login_otp.html:24
msgid "Please enter the verification code"
msgstr "请输入验证码"

#: authentication/templates/authentication/login_otp.html:25
#: authentication/templates/authentication/login_otp.html:75
msgid "Send verification code"
msgstr "发送验证码"

#: authentication/templates/authentication/login_otp.html:29
#: users/templates/users/user_otp_check_password.html:16
#: users/templates/users/user_otp_enable_bind.html:24
#: users/templates/users/user_otp_enable_install_app.html:29
#: users/templates/users/user_verify_mfa.html:26
msgid "Next"
msgstr "下一步"

#: authentication/templates/authentication/login_otp.html:31
msgid "Can't provide security? Please contact the administrator!"
msgstr "如果不能提供多因子认证验证码，请联系管理员!"

#: authentication/templates/authentication/login_otp.html:68
#: authentication/templates/authentication/login_otp.html:73
msgid "Wait: "
msgstr "等待："

#: authentication/templates/authentication/login_otp.html:81
msgid "The verification code has been sent"
msgstr "验证码已发送"

#: authentication/templates/authentication/login_wait_confirm.html:41
msgid "Refresh"
msgstr "刷新"

#: authentication/templates/authentication/login_wait_confirm.html:46
msgid "Copy link"
msgstr "复制链接"

#: authentication/templates/authentication/login_wait_confirm.html:51
msgid "Return"
msgstr "返回"

#: authentication/templates/authentication/login_wait_confirm.html:113
msgid "Copy success"
msgstr "复制成功"

#: authentication/views/dingtalk.py:41
msgid "DingTalk Error, Please contact your system administrator"
msgstr "钉钉错误，请联系系统管理员"

#: authentication/views/dingtalk.py:44
msgid "DingTalk Error"
msgstr "钉钉错误"

#: authentication/views/dingtalk.py:56 authentication/views/feishu.py:52
#: authentication/views/wecom.py:56
msgid "You've been hacked"
msgstr "你被攻击了"

#: authentication/views/dingtalk.py:92
msgid "DingTalk is already bound"
msgstr "钉钉已经绑定"

#: authentication/views/dingtalk.py:105 authentication/views/feishu.py:99
#: authentication/views/wecom.py:104
msgid "Please verify your password first"
msgstr "请检查密码"

#: authentication/views/dingtalk.py:129 authentication/views/wecom.py:128
msgid "Invalid user_id"
msgstr "无效的 user_id"

#: authentication/views/dingtalk.py:145
msgid "DingTalk query user failed"
msgstr "钉钉查询用户失败"

#: authentication/views/dingtalk.py:154
msgid "The DingTalk is already bound to another user"
msgstr "该钉钉已经绑定其他用户"

#: authentication/views/dingtalk.py:159 authentication/views/dingtalk.py:242
#: authentication/views/dingtalk.py:243
msgid "Binding DingTalk successfully"
msgstr "绑定 钉钉 成功"

#: authentication/views/dingtalk.py:211
msgid "Failed to get user from DingTalk"
msgstr "从钉钉获取用户失败"

#: authentication/views/dingtalk.py:217
msgid "DingTalk is not bound"
msgstr "钉钉没有绑定"

#: authentication/views/dingtalk.py:218
msgid "Please login with a password and then bind the DingTalk"
msgstr "请使用密码登录，然后绑定钉钉"

#: authentication/views/dingtalk.py:260 authentication/views/dingtalk.py:261
msgid "Binding DingTalk failed"
msgstr "绑定钉钉失败"

#: authentication/views/feishu.py:40
msgid "FeiShu Error"
msgstr "飞书错误"

#: authentication/views/feishu.py:86
msgid "FeiShu is already bound"
msgstr "飞书已经绑定"

#: authentication/views/feishu.py:133
msgid "FeiShu query user failed"
msgstr "飞书查询用户失败"

#: authentication/views/feishu.py:142
msgid "The FeiShu is already bound to another user"
msgstr "该飞书已经绑定其他用户"

#: authentication/views/feishu.py:147 authentication/views/feishu.py:229
#: authentication/views/feishu.py:230
msgid "Binding FeiShu successfully"
msgstr "绑定 飞书 成功"

#: authentication/views/feishu.py:198
msgid "Failed to get user from FeiShu"
msgstr "从飞书获取用户失败"

#: authentication/views/feishu.py:204
msgid "FeiShu is not bound"
msgstr "没有绑定飞书"

#: authentication/views/feishu.py:205
msgid "Please login with a password and then bind the FeiShu"
msgstr "请使用密码登录，然后绑定飞书"

#: authentication/views/feishu.py:247 authentication/views/feishu.py:248
msgid "Binding FeiShu failed"
msgstr "绑定飞书失败"

#: authentication/views/login.py:81
msgid "Redirecting"
msgstr "跳转中"

#: authentication/views/login.py:82
msgid "Redirecting to {} authentication"
msgstr "正在跳转到 {} 认证"

#: authentication/views/login.py:108
msgid "Please enable cookies and try again."
msgstr "设置你的浏览器支持cookie"

#: authentication/views/login.py:172 notifications/backends/__init__.py:14
#: users/models/user.py:662
msgid "FeiShu"
msgstr "飞书"

#: authentication/views/login.py:259
msgid ""
"Wait for <b>{}</b> confirm, You also can copy link to her/him <br/>\n"
"                  Don't close this page"
msgstr ""
"等待 <b>{}</b> 确认, 你也可以复制链接发给他/她 <br/>\n"
"                  不要关闭本页面"

#: authentication/views/login.py:264
msgid "No ticket found"
msgstr "没有发现工单"

#: authentication/views/login.py:296
msgid "Logout success"
msgstr "退出登录成功"

#: authentication/views/login.py:297
msgid "Logout success, return login page"
msgstr "退出登录成功，返回到登录页面"

#: authentication/views/mfa.py:44 users/models/user.py:37
msgid "One-time password"
msgstr "一次性密码"

#: authentication/views/mfa.py:50
msgid "SMS"
msgstr "短信"

#: authentication/views/wecom.py:41
msgid "WeCom Error, Please contact your system administrator"
msgstr "企业微信错误，请联系系统管理员"

#: authentication/views/wecom.py:44
msgid "WeCom Error"
msgstr "企业微信错误"

#: authentication/views/wecom.py:91
msgid "WeCom is already bound"
msgstr "企业微信已经绑定"

#: authentication/views/wecom.py:143
msgid "WeCom query user failed"
msgstr "企业微信查询用户失败"

#: authentication/views/wecom.py:152
msgid "The WeCom is already bound to another user"
msgstr "该企业微信已经绑定其他用户"

#: authentication/views/wecom.py:157 authentication/views/wecom.py:240
#: authentication/views/wecom.py:241
msgid "Binding WeCom successfully"
msgstr "绑定 企业微信 成功"

#: authentication/views/wecom.py:209
msgid "Failed to get user from WeCom"
msgstr "从企业微信获取用户失败"

#: authentication/views/wecom.py:215
msgid "WeCom is not bound"
msgstr "没有绑定企业微信"

#: authentication/views/wecom.py:216
msgid "Please login with a password and then bind the WeCom"
msgstr "请使用密码登录，然后绑定企业微信"

#: authentication/views/wecom.py:258 authentication/views/wecom.py:259
msgid "Binding WeCom failed"
msgstr "绑定企业微信失败"

#: common/const/__init__.py:6
#, python-format
msgid "%(name)s was created successfully"
msgstr "%(name)s 创建成功"

#: common/const/__init__.py:7
#, python-format
msgid "%(name)s was updated successfully"
msgstr "%(name)s 更新成功"

#: common/db/encoder.py:17
msgid "ugettext_lazy"
msgstr ""

#: common/db/models.py:71
msgid "Updated by"
msgstr "更新人"

#: common/drf/exc_handlers.py:25
msgid "Object"
msgstr "对象"

#: common/drf/parsers/base.py:17
msgid "The file content overflowed (The maximum length `{}` bytes)"
msgstr "文件内容太大 (最大长度 `{}` 字节)"

#: common/drf/parsers/base.py:153
msgid "Parse file error: {}"
msgstr "解析文件错误: {}"

#: common/exceptions.py:15
#, python-format
msgid "%s object does not exist."
msgstr "%s对象不存在"

#: common/exceptions.py:25
msgid "Someone else is doing this. Please wait for complete"
msgstr "其他人正在操作，请等待他人完成"

#: common/exceptions.py:30
msgid "Your request timeout"
msgstr "您的请求超时了"

#: common/exceptions.py:35
msgid "M2M reverse not allowed"
msgstr "多对多反向是不被允许的"

#: common/exceptions.py:41
msgid "Is referenced by other objects and cannot be deleted"
msgstr "被其他对象关联，不能删除"

#: common/exceptions.py:47
msgid "This action require verify your MFA"
msgstr "这个操作需要验证 MFA"

#: common/fields/model.py:80
msgid "Marshal dict data to char field"
msgstr "编码 dict 为 char"

#: common/fields/model.py:84
msgid "Marshal dict data to text field"
msgstr "编码 dict 为 text"

#: common/fields/model.py:96
msgid "Marshal list data to char field"
msgstr "编码 list 为 char"

#: common/fields/model.py:100
msgid "Marshal list data to text field"
msgstr "编码 list 为 text"

#: common/fields/model.py:104
msgid "Marshal data to char field"
msgstr "编码数据为 char"

#: common/fields/model.py:108
msgid "Marshal data to text field"
msgstr "编码数据为 text"

#: common/fields/model.py:150
msgid "Encrypt field using Secret Key"
msgstr "加密的字段"

#: common/message/backends/exceptions.py:23
msgid "Network error, please contact system administrator"
msgstr "网络错误，请联系系统管理员"

#: common/message/backends/sms/__init__.py:15
msgid "Alibaba cloud"
msgstr "阿里云"

#: common/message/backends/sms/__init__.py:16
msgid "Tencent cloud"
msgstr "腾讯云"

#: common/message/backends/sms/__init__.py:42
msgid "SMS provider not support: {}"
msgstr "短信服务商不支持：{}"

#: common/message/backends/sms/__init__.py:63
msgid "SMS verification code signature or template invalid"
msgstr "短信验证码签名或模版无效"

#: common/message/backends/sms/alibaba.py:56
msgid "Signature does not match"
msgstr "签名不匹配"

#: common/message/backends/wecom/__init__.py:15
msgid "WeCom error, please contact system administrator"
msgstr "企业微信错误，请联系系统管理员"

#: common/mixins/api.py:58
msgid "Request file format may be wrong"
msgstr "上传的文件格式错误 或 其它类型资源的文件"

#: common/mixins/models.py:33
msgid "is discard"
msgstr "忽略的"

#: common/mixins/models.py:34
msgid "discard time"
msgstr "忽略时间"

#: common/utils/ipip/utils.py:15
msgid "Invalid ip"
msgstr "无效IP"

#: common/validators.py:15
msgid "Special char not allowed"
msgstr "不能包含特殊字符"

#: common/validators.py:27
msgid "This field must be unique."
msgstr "字段必须唯一"

#: common/validators.py:35
msgid "Should not contains special characters"
msgstr "不能包含特殊字符"

#: common/validators.py:41
msgid "The mobile phone number format is incorrect"
msgstr "手机号格式不正确"

#: jumpserver/context_processor.py:20
msgid "JumpServer Open Source Bastion Host"
msgstr "JumpServer 开源堡垒机"

#: jumpserver/views/celery_flower.py:23
msgid "<h1>Flower service unavailable, check it</h1>"
msgstr "Flower 服务不可用，请检查"

#: jumpserver/views/other.py:26
msgid ""
"<div>Luna is a separately deployed program, you need to deploy Luna, koko, "
"configure nginx for url distribution,</div> </div>If you see this page, "
"prove that you are not accessing the nginx listening port. Good luck.</div>"
msgstr ""
"<div>Luna是单独部署的一个程序，你需要部署luna，koko, </div><div>如果你看到了"
"这个页面，证明你访问的不是nginx监听的端口，祝你好运</div>"

#: jumpserver/views/other.py:70
msgid "Websocket server run on port: {}, you should proxy it on nginx"
msgstr "Websocket 服务运行在端口: {}, 请检查nginx是否代理是否设置"

#: jumpserver/views/other.py:84
msgid ""
"<div>Koko is a separately deployed program, you need to deploy Koko, "
"configure nginx for url distribution,</div> </div>If you see this page, "
"prove that you are not accessing the nginx listening port. Good luck.</div>"
msgstr ""
"<div>Koko是单独部署的一个程序，你需要部署Koko, 并确保nginx配置转发, </"
"div><div>如果你看到了这个页面，证明你访问的不是nginx监听的端口，祝你好运</"
"div>"

#: notifications/backends/__init__.py:10 users/forms/profile.py:101
#: users/models/user.py:607
msgid "Email"
msgstr "邮件"

#: notifications/backends/__init__.py:13
msgid "Site message"
msgstr "站内信"

#: notifications/notifications.py:126
msgid ""
"\n"
"Time: {}"
msgstr ""
"\n"
"时间：{}"

#: ops/api/celery.py:61 ops/api/celery.py:76
msgid "Waiting task start"
msgstr "等待任务开始"

#: ops/api/command.py:61
msgid "Not has host {} permission"
msgstr "没有该主机 {} 权限"

#: ops/apps.py:9 ops/notifications.py:14
msgid "Operations"
msgstr "运维"

#: ops/mixin.py:29 ops/mixin.py:92 ops/mixin.py:162
msgid "Cycle perform"
msgstr "周期执行"

#: ops/mixin.py:33 ops/mixin.py:90 ops/mixin.py:109 ops/mixin.py:150
#: settings/serializers/auth/ldap.py:64
msgid "Regularly perform"
msgstr "定期执行"

#: ops/mixin.py:106 ops/mixin.py:147
#: xpack/plugins/change_auth_plan/serializers/base.py:42
msgid "Periodic perform"
msgstr "定时执行"

#: ops/mixin.py:112 settings/serializers/auth/ldap.py:61
msgid "Interval"
msgstr "间隔"

#: ops/mixin.py:122
msgid "* Please enter a valid crontab expression"
msgstr "* 请输入有效的 crontab 表达式"

#: ops/mixin.py:129
msgid "Range {} to {}"
msgstr "输入在 {} - {} 范围之间"

#: ops/mixin.py:140
msgid "Require periodic or regularly perform setting"
msgstr "需要周期或定期设置"

#: ops/mixin.py:151
msgid ""
"eg: Every Sunday 03:05 run <5 3 * * 0> <br> Tips: Using 5 digits linux "
"crontab expressions <min hour day month week> (<a href='https://tool.lu/"
"crontab/' target='_blank'>Online tools</a>) <br>Note: If both Regularly "
"perform and Cycle perform are set, give priority to Regularly perform"
msgstr ""
"eg：每周日 03:05 执行 <5 3 * * 0> <br> 提示： 使用5位 Linux crontab 表达式 <"
"分 时 日 月 星期> （<a href='https://tool.lu/crontab/' target='_blank'>在线工"
"具</a>） <br>注意： 如果同时设置了定期执行和周期执行，优先使用定期执行"

#: ops/mixin.py:162 settings/serializers/auth/ldap.py:61
msgid "Unit: hour"
msgstr "单位： 时"

#: ops/models/adhoc.py:35
msgid "Callback"
msgstr "回调"

#: ops/models/adhoc.py:143
msgid "Tasks"
msgstr "任务"

#: ops/models/adhoc.py:144
msgid "Pattern"
msgstr "模式"

#: ops/models/adhoc.py:145
msgid "Options"
msgstr "选项"

#: ops/models/adhoc.py:147
msgid "Run as admin"
msgstr "再次执行"

#: ops/models/adhoc.py:150
msgid "Become"
msgstr "Become"

#: ops/models/adhoc.py:151
msgid "Create by"
msgstr "创建者"

#: ops/models/adhoc.py:240
msgid "Task display"
msgstr "任务名称"

#: ops/models/adhoc.py:242
msgid "Host amount"
msgstr "主机数量"

#: ops/models/adhoc.py:244
msgid "Start time"
msgstr "开始时间"

#: ops/models/adhoc.py:245
msgid "End time"
msgstr "完成时间"

#: ops/models/adhoc.py:246 xpack/plugins/change_auth_plan/models/base.py:108
#: xpack/plugins/change_auth_plan/models/base.py:190
#: xpack/plugins/gathered_user/models.py:79
msgid "Time"
msgstr "时间"

#: ops/models/adhoc.py:247 ops/models/command.py:28
#: terminal/serializers/session.py:39
msgid "Is finished"
msgstr "是否完成"

#: ops/models/adhoc.py:249
msgid "Adhoc raw result"
msgstr "结果"

#: ops/models/adhoc.py:250
msgid "Adhoc result summary"
msgstr "汇总"

#: ops/models/command.py:31
msgid "Date finished"
msgstr "结束日期"

#: ops/models/command.py:78
msgid "Task start"
msgstr "任务开始"

#: ops/models/command.py:102
msgid "Command `{}` is forbidden ........"
msgstr "命令 `{}` 不允许被执行 ......."

#: ops/models/command.py:115
msgid "Task end"
msgstr "任务结束"

#: ops/notifications.py:15
msgid "Server performance"
msgstr "监控告警"

#: ops/notifications.py:47
#, python-brace-format
msgid "The terminal is offline: {name}"
msgstr "终端已离线: {name}"

#: ops/notifications.py:53
#, python-brace-format
msgid "[Disk] Disk used more than {max_threshold}%: => {value} ({name})"
msgstr "[Disk] 硬盘使用率超过 {max_threshold}%: => {value} ({name})"

#: ops/notifications.py:60
#, python-brace-format
msgid "[Memory] Memory used more than {max_threshold}%: => {value} ({name})"
msgstr "[Memory] 内存使用率超过 {max_threshold}%: => {value} ({name})"

#: ops/notifications.py:67
#, python-brace-format
msgid "[CPU] CPU load more than {max_threshold}: => {value} ({name})"
msgstr "[CPU] CPU 使用率超过 {max_threshold}: => {value} ({name})"

#: ops/tasks.py:71
msgid "Clean task history period"
msgstr "定期清除任务历史"

#: ops/tasks.py:84
msgid "Clean celery log period"
msgstr "定期清除Celery日志"

#: ops/templates/ops/celery_task_log.html:4
msgid "Task log"
msgstr "任务列表"

#: ops/utils.py:64
msgid "Update task content: {}"
msgstr "更新任务内容: {}"

#: orgs/api.py:77
msgid "The current organization ({}) cannot be deleted"
msgstr "当前组织 ({}) 不能被删除"

#: orgs/api.py:85
msgid "The organization have resource ({}) cannot be deleted"
msgstr "组织存在资源 ({}) 不能被删除"

#: orgs/mixins/models.py:46 orgs/mixins/serializers.py:25 orgs/models.py:37
#: orgs/models.py:432 orgs/serializers.py:106
#: tickets/serializers/ticket/ticket.py:77
msgid "Organization"
msgstr "组织"

#: orgs/models.py:17 users/const.py:12
msgid "Organization administrator"
msgstr "组织管理员"

#: orgs/models.py:18 users/const.py:13
msgid "Organization auditor"
msgstr "组织审计员"

#: orgs/models.py:31
msgid "GLOBAL"
msgstr "全局组织"

#: orgs/models.py:434 users/models/user.py:615 users/serializers/user.py:37
#: users/templates/users/_select_user_modal.html:15
msgid "Role"
msgstr "角色"

#: perms/exceptions.py:9
msgid "The administrator is modifying permissions. Please wait"
msgstr "管理员正在修改授权，请稍等"

#: perms/exceptions.py:14
msgid "The authorization cannot be revoked for the time being"
msgstr "该授权暂时不能撤销"

#: perms/models/application_permission.py:27 users/models/user.py:182
msgid "Application"
msgstr "应用程序"

#: perms/models/asset_permission.py:37 settings/serializers/terminal.py:12
msgid "All"
msgstr "全部"

#: perms/models/asset_permission.py:38
msgid "Connect"
msgstr "连接"

#: perms/models/asset_permission.py:39
msgid "Upload file"
msgstr "上传文件"

#: perms/models/asset_permission.py:40
msgid "Download file"
msgstr "下载文件"

#: perms/models/asset_permission.py:41
msgid "Upload download"
msgstr "上传下载"

#: perms/models/asset_permission.py:42
msgid "Clipboard copy"
msgstr "剪贴板复制"

#: perms/models/asset_permission.py:43
msgid "Clipboard paste"
msgstr "剪贴板粘贴"

#: perms/models/asset_permission.py:44
msgid "Clipboard copy paste"
msgstr "剪贴板复制粘贴"

#: perms/models/asset_permission.py:102
#: perms/serializers/application/permission.py:39
#: perms/serializers/asset/permission.py:41
#: perms/serializers/asset/permission.py:69
msgid "Actions"
msgstr "动作"

#: perms/models/asset_permission.py:209
msgid "Ungrouped"
msgstr "未分组"

#: perms/models/asset_permission.py:211
msgid "Favorite"
msgstr "收藏夹"

#: perms/models/base.py:47 templates/_nav.html:21 users/models/group.py:31
#: users/models/user.py:611 users/templates/users/_select_user_modal.html:16
#: users/templates/users/user_asset_permission.html:39
#: users/templates/users/user_asset_permission.html:67
#: users/templates/users/user_database_app_permission.html:38
#: users/templates/users/user_database_app_permission.html:61
msgid "User group"
msgstr "用户组"

#: perms/models/base.py:50
#: tickets/serializers/ticket/meta/ticket_type/apply_application.py:60
#: tickets/serializers/ticket/meta/ticket_type/apply_asset.py:50
#: users/models/user.py:643
msgid "Date expired"
msgstr "失效日期"

#: perms/models/base.py:54
msgid "From ticket"
msgstr "来自工单"

#: perms/serializers/application/permission.py:18
#: perms/serializers/application/permission.py:38
#: perms/serializers/asset/permission.py:42
#: perms/serializers/asset/permission.py:68 users/serializers/user.py:78
msgid "Is valid"
msgstr "账户是否有效"

#: perms/serializers/application/permission.py:19
#: perms/serializers/application/permission.py:37
#: perms/serializers/asset/permission.py:43
#: perms/serializers/asset/permission.py:67 users/serializers/user.py:29
#: users/serializers/user.py:79
msgid "Is expired"
msgstr "已过期"

#: perms/serializers/application/permission.py:40
#: perms/serializers/asset/permission.py:70 users/serializers/group.py:34
msgid "Users amount"
msgstr "用户数量"

#: perms/serializers/application/permission.py:41
#: perms/serializers/asset/permission.py:71
msgid "User groups amount"
msgstr "用户组数量"

#: perms/serializers/application/permission.py:42
#: perms/serializers/asset/permission.py:74
msgid "System users amount"
msgstr "系统用户数量"

#: perms/serializers/application/permission.py:66
msgid ""
"The application list contains applications that are different from the "
"permission type. ({})"
msgstr "应用列表中包含与授权类型不同的应用。({})"

#: perms/serializers/asset/permission.py:44
msgid "Users display"
msgstr "用户名称"

#: perms/serializers/asset/permission.py:45
msgid "User groups display"
msgstr "用户名称"

#: perms/serializers/asset/permission.py:46
msgid "Assets display"
msgstr "资产名称"

#: perms/serializers/asset/permission.py:47
msgid "Nodes display"
msgstr "节点名称"

#: perms/serializers/asset/permission.py:48
msgid "System users display"
msgstr "系统用户名称"

#: settings/api/alibaba_sms.py:30 settings/api/tencent_sms.py:34
msgid "test_phone is required"
msgstr "测试手机号 该字段是必填项。"

#: settings/api/alibaba_sms.py:51 settings/api/dingtalk.py:36
#: settings/api/feishu.py:35 settings/api/tencent_sms.py:56
#: settings/api/wecom.py:36
msgid "Test success"
msgstr "测试成功"

#: settings/api/email.py:22
msgid "Test mail sent to {}, please check"
msgstr "邮件已经发送{}, 请检查"

#: settings/api/ldap.py:152
msgid "Synchronization start, please wait."
msgstr "同步开始，请稍等"

#: settings/api/ldap.py:156
msgid "Synchronization is running, please wait."
msgstr "同步正在运行，请稍等"

#: settings/api/ldap.py:161
msgid "Synchronization error: {}"
msgstr "同步错误: {}"

#: settings/api/ldap.py:194
msgid "Get ldap users is None"
msgstr "获取 LDAP 用户为 None"

#: settings/api/ldap.py:203
msgid "Imported {} users successfully (Organization: {})"
msgstr "成功导入 {} 个用户 ( 组织: {} )"

#: settings/api/public.py:41 xpack/plugins/interface/api.py:18
#: xpack/plugins/interface/models.py:36
msgid "Welcome to the JumpServer open source Bastion Host"
msgstr "欢迎使用JumpServer开源堡垒机"

#: settings/models.py:191 users/templates/users/reset_password.html:29
msgid "Setting"
msgstr "设置"

#: settings/serializers/auth/base.py:10
msgid "CAS Auth"
msgstr "CAS 认证"

#: settings/serializers/auth/base.py:11
msgid "OPENID Auth"
msgstr "OIDC 认证"

#: settings/serializers/auth/base.py:12
msgid "RADIUS Auth"
msgstr "RADIUS 认证"

#: settings/serializers/auth/base.py:13
msgid "DingTalk Auth"
msgstr "钉钉 认证"

#: settings/serializers/auth/base.py:14
msgid "FeiShu Auth"
msgstr "飞书 认证"

#: settings/serializers/auth/base.py:15
msgid "WeCom Auth"
msgstr "企业微信 认证"

#: settings/serializers/auth/base.py:16
msgid "SSO Auth"
msgstr "SSO Token 认证"

#: settings/serializers/auth/base.py:19 settings/serializers/basic.py:36
msgid "Forgot password url"
msgstr "忘记密码 URL"

#: settings/serializers/auth/base.py:25
msgid "Enable login redirect msg"
msgstr "启用登录跳转提示"

#: settings/serializers/auth/cas.py:11
msgid "Enable CAS Auth"
msgstr "启用 CAS 认证"

#: settings/serializers/auth/cas.py:12 settings/serializers/auth/oidc.py:32
msgid "Server url"
msgstr "服务端地址"

#: settings/serializers/auth/cas.py:13
msgid "Proxy server url"
msgstr "代理服务地址"

#: settings/serializers/auth/cas.py:14
msgid "Logout completely"
msgstr "同步注销"

#: settings/serializers/auth/cas.py:16
msgid "Username attr"
msgstr "用户名属性"

#: settings/serializers/auth/cas.py:17
msgid "Enable attributes map"
msgstr "启用属性映射"

#: settings/serializers/auth/cas.py:18
msgid "Rename attr"
msgstr "映射属性"

#: settings/serializers/auth/cas.py:19
msgid "Create user if not"
msgstr "创建用户(如果不存在)"

#: settings/serializers/auth/dingtalk.py:11
msgid "Enable DingTalk Auth"
msgstr "启用钉钉认证"

#: settings/serializers/auth/feishu.py:10
msgid "Enable FeiShu Auth"
msgstr "启用飞书认证"

#: settings/serializers/auth/ldap.py:39
msgid "LDAP server"
msgstr "LDAP 地址"

#: settings/serializers/auth/ldap.py:40
msgid "eg: ldap://localhost:389"
msgstr "如: ldap://localhost:389"

#: settings/serializers/auth/ldap.py:42
msgid "Bind DN"
msgstr "绑定 DN"

#: settings/serializers/auth/ldap.py:46
msgid "User OU"
msgstr "用户 OU"

#: settings/serializers/auth/ldap.py:47
msgid "Use | split multi OUs"
msgstr "多个 OU 使用 | 分割"

#: settings/serializers/auth/ldap.py:50
msgid "User search filter"
msgstr "用户过滤器"

#: settings/serializers/auth/ldap.py:51
#, python-format
msgid "Choice may be (cn|uid|sAMAccountName)=%(user)s)"
msgstr "可能的选项是(cn或uid或sAMAccountName=%(user)s)"

#: settings/serializers/auth/ldap.py:54
msgid "User attr map"
msgstr "用户属性映射"

#: settings/serializers/auth/ldap.py:55
msgid ""
"User attr map present how to map LDAP user attr to jumpserver, username,name,"
"email is jumpserver attr"
msgstr ""
"用户属性映射代表怎样将LDAP中用户属性映射到jumpserver用户上，username, name,"
"email 是jumpserver的用户需要属性"

#: settings/serializers/auth/ldap.py:58
#: xpack/plugins/cloud/serializers/task.py:69
#: xpack/plugins/gathered_user/serializers.py:20
msgid "Periodic display"
msgstr "定时执行"

#: settings/serializers/auth/ldap.py:68
msgid "Connect timeout"
msgstr "连接超时时间"

#: settings/serializers/auth/ldap.py:70
msgid "Search paged size"
msgstr "搜索分页数量"

#: settings/serializers/auth/ldap.py:72
msgid "Enable LDAP auth"
msgstr "启用 LDAP 认证"

#: settings/serializers/auth/oidc.py:12
msgid "Base site url"
msgstr "JumpServer 地址"

#: settings/serializers/auth/oidc.py:15
msgid "Client Id"
msgstr "客户端 ID"

#: settings/serializers/auth/oidc.py:18
#: xpack/plugins/cloud/serializers/account_attrs.py:26
msgid "Client Secret"
msgstr "客户端密钥"

#: settings/serializers/auth/oidc.py:20
msgid "Share session"
msgstr "共享会话"

#: settings/serializers/auth/oidc.py:22
msgid "Ignore ssl verification"
msgstr "忽略 SSL 证书验证"

#: settings/serializers/auth/oidc.py:29
msgid "Use Keycloak"
msgstr "使用 Keycloak"

#: settings/serializers/auth/oidc.py:35
msgid "Realm name"
msgstr "域"

#: settings/serializers/auth/oidc.py:41
msgid "Enable OPENID Auth"
msgstr "启用 OIDC 认证"

#: settings/serializers/auth/oidc.py:43
msgid "Provider endpoint"
msgstr "端点地址"

#: settings/serializers/auth/oidc.py:46
msgid "Provider auth endpoint"
msgstr "授权端点地址"

#: settings/serializers/auth/oidc.py:49
msgid "Provider token endpoint"
msgstr "token 端点地址"

#: settings/serializers/auth/oidc.py:52
msgid "Provider jwks endpoint"
msgstr "jwks 端点地址"

#: settings/serializers/auth/oidc.py:55
msgid "Provider userinfo endpoint"
msgstr "用户信息端点地址"

#: settings/serializers/auth/oidc.py:58
msgid "Provider end session endpoint"
msgstr "注销会话端点地址"

#: settings/serializers/auth/oidc.py:61
msgid "Provider sign alg"
msgstr "签名算法"

#: settings/serializers/auth/oidc.py:64
msgid "Provider sign key"
msgstr "签名 Key"

#: settings/serializers/auth/oidc.py:66
msgid "Scopes"
msgstr "连接范围"

#: settings/serializers/auth/oidc.py:68
msgid "Id token max age"
msgstr "令牌有效时间"

#: settings/serializers/auth/oidc.py:71
msgid "Id token include claims"
msgstr "声明"

#: settings/serializers/auth/oidc.py:73
msgid "Use state"
msgstr "使用状态"

#: settings/serializers/auth/oidc.py:74
msgid "Use nonce"
msgstr "临时使用"

#: settings/serializers/auth/oidc.py:76
msgid "Always update user"
msgstr "总是更新用户信息"

#: settings/serializers/auth/radius.py:13
msgid "Enable RADIUS Auth"
msgstr "启用 RADIUS 认证"

#: settings/serializers/auth/radius.py:19
msgid "OTP in radius"
msgstr "使用 Radius OTP"

#: settings/serializers/auth/sms.py:10
msgid "Enable SMS"
msgstr "启用 SMS"

#: settings/serializers/auth/sms.py:12
msgid "SMS provider"
msgstr "短信服务商"

#: settings/serializers/auth/sms.py:17 settings/serializers/auth/sms.py:35
#: settings/serializers/auth/sms.py:43 settings/serializers/email.py:63
msgid "Signature"
msgstr "签名"

#: settings/serializers/auth/sms.py:18 settings/serializers/auth/sms.py:36
#: settings/serializers/auth/sms.py:44
msgid "Template code"
msgstr "模板"

#: settings/serializers/auth/sms.py:22
msgid "Test phone"
msgstr "测试手机号"

#: settings/serializers/auth/sso.py:12
msgid "Enable SSO auth"
msgstr "启用 SSO Token 认证"

#: settings/serializers/auth/sso.py:13
msgid "Other service can using SSO token login to JumpServer without password"
msgstr "其它系统可以使用 SSO Token 对接 JumpServer, 免去登录的过程"

#: settings/serializers/auth/sso.py:16
msgid "SSO auth key TTL"
msgstr "Token 有效期"

#: settings/serializers/auth/sso.py:16 settings/serializers/security.py:74
msgid "Unit: second"
msgstr "单位: 秒"

#: settings/serializers/auth/wecom.py:11
msgid "Enable WeCom Auth"
msgstr "启用企业微信认证"

#: settings/serializers/basic.py:9
msgid "Subject"
msgstr "主题"

#: settings/serializers/basic.py:13
msgid "More url"
msgstr "更多信息链接"

#: settings/serializers/basic.py:28
msgid "Site url"
msgstr "当前站点URL"

#: settings/serializers/basic.py:29
msgid "eg: http://dev.jumpserver.org:8080"
msgstr "如: http://dev.jumpserver.org:8080"

#: settings/serializers/basic.py:32
msgid "User guide url"
msgstr "用户向导URL"

#: settings/serializers/basic.py:33
msgid "User first login update profile done redirect to it"
msgstr "用户第一次登录，修改profile后重定向到地址, 可以是 wiki 或 其他说明文档"

#: settings/serializers/basic.py:37
msgid ""
"The forgot password url on login page, If you use ldap or cas external "
"authentication, you can set it"
msgstr ""
"登录页面忘记密码URL, 如果使用了 LDAP, OPENID 等外部认证系统，可以自定义用户重"
"置密码访问的地址"

#: settings/serializers/basic.py:41
msgid "Global organization name"
msgstr "全局组织名"

#: settings/serializers/basic.py:42
msgid "The name of global organization to display"
msgstr "全局组织的显示名称，默认为 全局组织"

#: settings/serializers/basic.py:44
msgid "Enable tickets"
msgstr "启用工单"

#: settings/serializers/basic.py:45
msgid "Enable announcement"
msgstr "启用公告"

#: settings/serializers/basic.py:46
msgid "Announcement"
msgstr "公告"

#: settings/serializers/cleaning.py:10
msgid "Login log keep days"
msgstr "登录日志"

#: settings/serializers/cleaning.py:10 settings/serializers/cleaning.py:14
#: settings/serializers/cleaning.py:18 settings/serializers/cleaning.py:22
#: settings/serializers/cleaning.py:26
msgid "Unit: day"
msgstr "单位: 天"

#: settings/serializers/cleaning.py:14
msgid "Task log keep days"
msgstr "任务日志"

#: settings/serializers/cleaning.py:18
msgid "Operate log keep days"
msgstr "操作日志"

#: settings/serializers/cleaning.py:22
msgid "FTP log keep days"
msgstr "上传下载"

#: settings/serializers/cleaning.py:26
msgid "Cloud sync record keep days"
msgstr "云同步记录"

#: settings/serializers/email.py:18
msgid "SMTP host"
msgstr "SMTP 主机"

#: settings/serializers/email.py:19
msgid "SMTP port"
msgstr "SMTP 端口"

#: settings/serializers/email.py:20
msgid "SMTP account"
msgstr "SMTP 账号"

#: settings/serializers/email.py:22
msgid "SMTP password"
msgstr "SMTP 密码"

#: settings/serializers/email.py:23
msgid "Tips: Some provider use token except password"
msgstr "提示：一些邮件提供商需要输入的是授权码"

#: settings/serializers/email.py:26
msgid "Send user"
msgstr "发件人"

#: settings/serializers/email.py:27
msgid "Tips: Send mail account, default SMTP account as the send account"
msgstr "提示：发送邮件账号，默认使用 SMTP 账号作为发送账号"

#: settings/serializers/email.py:30
msgid "Test recipient"
msgstr "测试收件人"

#: settings/serializers/email.py:31
msgid "Tips: Used only as a test mail recipient"
msgstr "提示：仅用来作为测试邮件收件人"

#: settings/serializers/email.py:34
msgid "Use SSL"
msgstr "使用 SSL"

#: settings/serializers/email.py:35
msgid "If SMTP port is 465, may be select"
msgstr "如果SMTP端口是465，通常需要启用 SSL"

#: settings/serializers/email.py:38
msgid "Use TLS"
msgstr "使用 TLS"

#: settings/serializers/email.py:39
msgid "If SMTP port is 587, may be select"
msgstr "如果SMTP端口是587，通常需要启用 TLS"

#: settings/serializers/email.py:42
msgid "Subject prefix"
msgstr "主题前缀"

#: settings/serializers/email.py:49
msgid "Create user email subject"
msgstr "邮件主题"

#: settings/serializers/email.py:50
msgid ""
"Tips: When creating a user, send the subject of the email (eg:Create account "
"successfully)"
msgstr "提示: 创建用户时，发送设置密码邮件的主题 (例如: 创建用户成功)"

#: settings/serializers/email.py:54
msgid "Create user honorific"
msgstr "邮件的敬语"

#: settings/serializers/email.py:55
msgid "Tips: When creating a user, send the honorific of the email (eg:Hello)"
msgstr "提示: 创建用户时，发送设置密码邮件的敬语 (例如: 您好)"

#: settings/serializers/email.py:59
msgid "Create user email content"
msgstr "邮件的内容"

#: settings/serializers/email.py:60
msgid "Tips:When creating a user, send the content of the email"
msgstr "提示: 创建用户时，发送设置密码邮件的内容"

#: settings/serializers/email.py:64
msgid "Tips: Email signature (eg:jumpserver)"
msgstr "邮件署名 (如:jumpserver)"

#: settings/serializers/other.py:7
msgid "Email suffix"
msgstr "邮件后缀"

#: settings/serializers/other.py:8
msgid ""
"This is used by default if no email is returned during SSO authentication"
msgstr "SSO认证时，如果没有返回邮件地址，将使用该后缀"

#: settings/serializers/other.py:12
msgid "OTP issuer name"
msgstr "OTP 扫描后的名称"

#: settings/serializers/other.py:16
msgid "OTP valid window"
msgstr "OTP 延迟有效次数"

#: settings/serializers/other.py:21
msgid "CMD"
msgstr ""

#: settings/serializers/other.py:22
msgid "PowerShell"
msgstr ""

#: settings/serializers/other.py:24
msgid "Shell (Windows)"
msgstr "Shell（Windows 资产）"

#: settings/serializers/other.py:25
msgid "The shell type used when Windows assets perform ansible tasks"
msgstr "windows 资产执行 Ansible 任务时，使用的 Shell 类型。"

#: settings/serializers/other.py:29
msgid "Perm single to ungroup node"
msgstr "直接授权资产放在未分组节点"

#: settings/serializers/security.py:8
msgid "Password minimum length"
msgstr "密码最小长度"

#: settings/serializers/security.py:12
msgid "Admin user password minimum length"
msgstr "管理员密码最小长度"

#: settings/serializers/security.py:15
msgid "Must contain capital"
msgstr "必须包含大写字符"

#: settings/serializers/security.py:17
msgid "Must contain lowercase"
msgstr "必须包含小写字符"

#: settings/serializers/security.py:18
msgid "Must contain numeric"
msgstr "必须包含数字"

#: settings/serializers/security.py:19
msgid "Must contain special"
msgstr "必须包含特殊字符"

#: settings/serializers/security.py:26
msgid "All users"
msgstr "所有用户"

#: settings/serializers/security.py:27
msgid "Only admin users"
msgstr "仅管理员"

#: settings/serializers/security.py:29
msgid "Global MFA auth"
msgstr "全局启用 MFA 认证"

#: settings/serializers/security.py:33
msgid "Limit the number of login failures"
msgstr "限制登录失败次数"

#: settings/serializers/security.py:37
msgid "Block logon interval"
msgstr "禁止登录时间间隔"

#: settings/serializers/security.py:39
msgid ""
"Unit: minute, If the user has failed to log in for a limited number of "
"times, no login is allowed during this time interval."
msgstr "单位：分, 当用户登录失败次数达到限制后，那么在此时间间隔内禁止登录"

#: settings/serializers/security.py:45
msgid "User password expiration"
msgstr "用户密码过期时间"

#: settings/serializers/security.py:47
msgid ""
"Unit: day, If the user does not update the password during the time, the "
"user password will expire failure;The password expiration reminder mail will "
"be automatic sent to the user by system within 5 days (daily) before the "
"password expires"
msgstr ""
"单位：天, 如果用户在此期间没有更新密码，用户密码将过期失效； 密码过期提醒邮件"
"将在密码过期前5天内由系统（每天）自动发送给用户"

#: settings/serializers/security.py:54
msgid "Number of repeated historical passwords"
msgstr "不能设置近几次密码"

#: settings/serializers/security.py:56
msgid ""
"Tip: When the user resets the password, it cannot be the previous n "
"historical passwords of the user"
msgstr "提示：用户重置密码时，不能为该用户前几次使用过的密码"

#: settings/serializers/security.py:61
msgid "Only single device login"
msgstr "仅一台设备登录"

#: settings/serializers/security.py:62
msgid "Next device login, pre login will be logout"
msgstr "下个设备登录，上次登录会被顶掉"

#: settings/serializers/security.py:65
msgid "Only exist user login"
msgstr "仅已存在用户登录"

#: settings/serializers/security.py:66
msgid "If enable, CAS、OIDC auth will be failed, if user not exist yet"
msgstr "开启后，如果系统中不存在该用户，CAS、OIDC 登录将会失败"

#: settings/serializers/security.py:69
msgid "Only from source login"
msgstr "仅从用户来源登录"

#: settings/serializers/security.py:70
msgid "Only log in from the user source property"
msgstr "开启后，如果用户来源为本地，CAS、OIDC 登录将会失败"

#: settings/serializers/security.py:74
msgid "MFA verify TTL"
msgstr "MFA 校验有效期"

#: settings/serializers/security.py:78
msgid "Enable Login captcha"
msgstr "启用登录验证码"

#: settings/serializers/security.py:84
msgid "Enable terminal register"
msgstr "终端注册"

#: settings/serializers/security.py:85
msgid ""
"Allow terminal register, after all terminal setup, you should disable this "
"for security"
msgstr "是否允许终端注册，当所有终端启动后，为了安全应该关闭"

#: settings/serializers/security.py:88
msgid "Replay watermark"
msgstr "录像水印"

#: settings/serializers/security.py:89
msgid "Enabled, the session replay contains watermark information"
msgstr "启用后，会话录像将包含水印信息"

#: settings/serializers/security.py:93
msgid "Connection max idle time"
msgstr "连接最大空闲时间"

#: settings/serializers/security.py:94
msgid "If idle time more than it, disconnect connection Unit: minute"
msgstr "提示：如果超过该配置没有操作，连接会被断开 （单位：分）"

#: settings/serializers/security.py:97
msgid "Remember manual auth"
msgstr "保存手动输入密码"

#: settings/serializers/security.py:100
msgid "Enable change auth secure mode"
msgstr "启用改密安全模式"

#: settings/serializers/security.py:103
msgid "Insecure command alert"
msgstr "危险命令告警"

#: settings/serializers/security.py:106
msgid "Email recipient"
msgstr "邮件收件人"

#: settings/serializers/security.py:107
msgid "Multiple user using , split"
msgstr "多个用户，使用 , 分割"

#: settings/serializers/security.py:110
msgid "Batch command execution"
msgstr "批量命令执行"

#: settings/serializers/security.py:111
msgid "Allow user run batch command or not using ansible"
msgstr "是否允许用户使用 ansible 执行批量命令"

#: settings/serializers/security.py:114
msgid "Session share"
msgstr "会话分享"

#: settings/serializers/security.py:115
msgid "Enabled, Allows user active session to be shared with other users"
msgstr "开启后允许用户分享已连接的资产会话给它人，协同工作"

#: settings/serializers/security.py:119
msgid "Enabled, please go to the user detail add approver"
msgstr "启用后, 请在用户详情中添加审批人"

#: settings/serializers/sms.py:7
msgid "Label"
msgstr "标签"

#: settings/serializers/terminal.py:13
msgid "Auto"
msgstr "自动"

#: settings/serializers/terminal.py:19
msgid "Password auth"
msgstr "密码认证"

#: settings/serializers/terminal.py:21
msgid "Public key auth"
msgstr "密钥认证"

#: settings/serializers/terminal.py:22
msgid ""
"Tips: If use other auth method, like AD/LDAP, you should disable this to "
"avoid being able to log in after deleting"
msgstr ""
"提示：如果你使用其它认证方式，如 AD/LDAP，你应该禁用此项，以避免第三方系统删"
"除后，还可以登录"

#: settings/serializers/terminal.py:25
msgid "List sort by"
msgstr "资产列表排序"

#: settings/serializers/terminal.py:27
msgid "List page size"
msgstr "资产列表每页数量"

#: settings/serializers/terminal.py:29
msgid "Session keep duration"
msgstr "会话日志保存时间"

#: settings/serializers/terminal.py:30
msgid ""
"Unit: days, Session, record, command will be delete if more than duration, "
"only in database"
msgstr ""
"单位：天。 会话、录像、命令记录超过该时长将会被删除(仅影响数据库存储, oss等不"
"受影响)"

#: settings/serializers/terminal.py:33
msgid "Telnet login regex"
msgstr "Telnet 成功正则表达式"

#: settings/serializers/terminal.py:34
msgid ""
"The login success message varies with devices. if you cannot log in to the "
"device through Telnet, set this parameter"
msgstr "不同设备登录成功提示不一样，所以如果 telnet 不能正常登录，可以这里设置"

#: settings/serializers/terminal.py:38
msgid "RDP address"
msgstr "RDP 地址"

#: settings/serializers/terminal.py:39
msgid "RDP visit address, eg: dev.jumpserver.org:3389"
msgstr "RDP 访问地址, 如: dev.jumpserver.org:3389"

#: settings/serializers/terminal.py:42
msgid "Enable XRDP"
msgstr "启用 XRDP 服务"

#: settings/utils/ldap.py:412
msgid "ldap:// or ldaps:// protocol is used."
msgstr "使用 ldap:// 或 ldaps:// 协议"

#: settings/utils/ldap.py:423
msgid "Host or port is disconnected: {}"
msgstr "主机或端口不可连接: {}"

#: settings/utils/ldap.py:425
msgid "The port is not the port of the LDAP service: {}"
msgstr "端口不是LDAP服务端口: {}"

#: settings/utils/ldap.py:427
msgid "Please add certificate: {}"
msgstr "请添加证书"

#: settings/utils/ldap.py:431 settings/utils/ldap.py:458
#: settings/utils/ldap.py:488 settings/utils/ldap.py:516
msgid "Unknown error: {}"
msgstr "未知错误: {}"

#: settings/utils/ldap.py:445
msgid "Bind DN or Password incorrect"
msgstr "绑定DN或密码错误"

#: settings/utils/ldap.py:452
msgid "Please enter Bind DN: {}"
msgstr "请输入绑定DN: {}"

#: settings/utils/ldap.py:454
msgid "Please enter Password: {}"
msgstr "请输入密码: {}"

#: settings/utils/ldap.py:456
msgid "Please enter correct Bind DN and Password: {}"
msgstr "请输入正确的绑定DN和密码: {}"

#: settings/utils/ldap.py:474
msgid "Invalid User OU or User search filter: {}"
msgstr "不合法的用户OU或用户过滤器: {}"

#: settings/utils/ldap.py:505
msgid "LDAP User attr map not include: {}"
msgstr "LDAP属性映射没有包含: {}"

#: settings/utils/ldap.py:512
msgid "LDAP User attr map is not dict"
msgstr "LDAP属性映射不合法"

#: settings/utils/ldap.py:531
msgid "LDAP authentication is not enabled"
msgstr "LDAP认证没有启用"

#: settings/utils/ldap.py:549
msgid "Error (Invalid LDAP server): {}"
msgstr "错误 （不合法的LDAP服务器地址）: {}"

#: settings/utils/ldap.py:551
msgid "Error (Invalid Bind DN): {}"
msgstr "错误（不合法的绑定DN）: {}"

#: settings/utils/ldap.py:553
msgid "Error (Invalid LDAP User attr map): {}"
msgstr "错误（不合法的LDAP属性映射）: {}"

#: settings/utils/ldap.py:555
msgid "Error (Invalid User OU or User search filter): {}"
msgstr "错误（不合法的用户OU或用户过滤器）: {}"

#: settings/utils/ldap.py:557
msgid "Error (Not enabled LDAP authentication): {}"
msgstr "错误（没有启用LDAP认证）: {}"

#: settings/utils/ldap.py:559
msgid "Error (Unknown): {}"
msgstr "错误（未知）: {}"

#: settings/utils/ldap.py:562
msgid "Succeed: Match {} s user"
msgstr "成功匹配 {} 个用户"

#: settings/utils/ldap.py:595
msgid "Authentication failed (configuration incorrect): {}"
msgstr "认证失败（配置错误）: {}"

#: settings/utils/ldap.py:597
msgid "Authentication failed (before login check failed): {}"
msgstr "认证失败（登录前检查失败）: {}"

#: settings/utils/ldap.py:599
msgid "Authentication failed (username or password incorrect): {}"
msgstr "认证失败 (用户名或密码不正确): {}"

#: settings/utils/ldap.py:601
msgid "Authentication failed (Unknown): {}"
msgstr "认证失败: (未知): {}"

#: settings/utils/ldap.py:604
msgid "Authentication success: {}"
msgstr "认证成功: {}"

#: templates/_base_list.html:37 templates/_user_profile.html:23
msgid "Search"
msgstr "搜索"

#: templates/_csv_import_export.html:8
msgid "Export"
msgstr "导出"

#: templates/_csv_import_export.html:13 templates/_csv_import_modal.html:5
msgid "Import"
msgstr "导入"

#: templates/_csv_import_modal.html:12
msgid "Download the imported template or use the exported CSV file format"
msgstr "下载导入的模板或使用导出的csv格式"

#: templates/_csv_import_modal.html:13
msgid "Download the import template"
msgstr "下载导入模版"

#: templates/_csv_import_modal.html:17 templates/_csv_update_modal.html:17
msgid "Select the CSV file to import"
msgstr "请选择csv文件导入"

#: templates/_csv_import_modal.html:39 templates/_csv_update_modal.html:42
msgid "Please select file"
msgstr "选择文件"

#: templates/_csv_update_modal.html:12
msgid "Download the update template or use the exported CSV file format"
msgstr "下载更新的模板或使用导出的csv格式"

#: templates/_csv_update_modal.html:13
msgid "Download the update template"
msgstr "下载更新模版"

#: templates/_header_bar.html:12
msgid "Help"
msgstr "帮助"

#: templates/_header_bar.html:19 templates/_without_nav_base.html:27
msgid "Docs"
msgstr "文档"

#: templates/_header_bar.html:25
msgid "Commercial support"
msgstr "商业支持"

#: templates/_header_bar.html:70 templates/_nav.html:30
#: templates/_nav_user.html:37 users/forms/profile.py:43
#: users/templates/users/user_password_update.html:39
msgid "Profile"
msgstr "个人信息"

#: templates/_header_bar.html:73
msgid "Admin page"
msgstr "管理页面"

#: templates/_header_bar.html:75
msgid "User page"
msgstr "用户页面"

#: templates/_header_bar.html:78
msgid "API Key"
msgstr "API Key"

#: templates/_header_bar.html:79
msgid "Logout"
msgstr "注销登录"

#: templates/_message.html:6
msgid ""
"\n"
"                Your account has expired, please contact the administrator.\n"
"            "
msgstr ""
"\n"
"                您的账户已经过期，请联系管理员。            "

#: templates/_message.html:13
msgid "Your account will at"
msgstr "您的账户将于"

#: templates/_message.html:13 templates/_message.html:30
msgid "expired. "
msgstr "过期。"

#: templates/_message.html:23
#, python-format
msgid ""
"\n"
"                Your password has expired, please click <a href="
"\"%(user_password_update_url)s\"> this link </a> update password.\n"
"            "
msgstr ""
"\n"
"                您的密码已经过期，请点击 <a href="
"\"%(user_password_update_url)s\"> 链接 </a> 更新密码\n"
"        "

#: templates/_message.html:30
msgid "Your password will at"
msgstr "您的密码将于"

#: templates/_message.html:31
#, python-format
msgid ""
"\n"
"                please click <a href=\"%(user_password_update_url)s\"> this "
"link </a> to update your password.\n"
"            "
msgstr ""
"\n"
"                请点击 <a href=\"%(user_password_update_url)s\"> 链接 </a> 更"
"新密码\n"
"        "

#: templates/_message.html:43
#, python-format
msgid ""
"\n"
"        Your information was incomplete. Please click <a href="
"\"%(first_login_url)s\"> this link </a>to complete your information.\n"
"        "
msgstr ""
"\n"
"                你的信息不完整,请点击 <a href=\"%(first_login_url)s\"> 链接 "
"</a> 补充完整\n"
"                "

#: templates/_message.html:56
#, python-format
msgid ""
"\n"
"        Your ssh public key not set or expired. Please click <a href="
"\"%(user_pubkey_update)s\"> this link </a>to update\n"
"        "
msgstr ""
"\n"
"                您的SSH密钥没有设置或已失效，请点击 <a href="
"\"%(user_pubkey_update)s\"> 链接 </a> 更新\n"
"        "

#: templates/_nav.html:7
msgid "Dashboard"
msgstr "仪表盘"

#: templates/_nav.html:20
msgid "User list"
msgstr "用户列表"

#: templates/_nav.html:42
msgid "Asset list"
msgstr "资产列表"

#: templates/_nav.html:43
msgid "Domain list"
msgstr "网域列表"

#: templates/_nav.html:47
msgid "Command filters"
msgstr "命令过滤"

#: templates/_nav.html:49
msgid "Platform list"
msgstr "平台列表"

#: templates/_nav.html:64 templates/_nav.html:82 templates/_nav_user.html:16
msgid "RemoteApp"
msgstr "远程应用"

#: templates/_nav.html:66 templates/_nav.html:86 templates/_nav_user.html:22
#: users/templates/users/user_database_app_permission.html:39
#: users/templates/users/user_database_app_permission.html:64
msgid "DatabaseApp"
msgstr "数据库应用"

#: templates/_nav.html:75
msgid "Perms"
msgstr "权限管理"

#: templates/_nav.html:97 terminal/notifications.py:20
msgid "Sessions"
msgstr "会话管理"

#: templates/_nav.html:100
msgid "Session online"
msgstr "在线会话"

#: templates/_nav.html:101
msgid "Session offline"
msgstr "历史会话"

#: templates/_nav.html:102
msgid "Commands"
msgstr "命令记录"

#: templates/_nav.html:105 templates/_nav_user.html:42
msgid "Web terminal"
msgstr "Web终端"

#: templates/_nav.html:106 templates/_nav_user.html:47
msgid "File manager"
msgstr "文件管理"

#: templates/_nav.html:110 terminal/apps.py:9
#: terminal/serializers/session.py:38
msgid "Terminal"
msgstr "终端"

#: templates/_nav.html:121
msgid "Job Center"
msgstr "作业中心"

#: templates/_nav.html:124
msgid "Task list"
msgstr "任务列表"

#: templates/_nav.html:125 templates/_nav.html:153
msgid "Batch command"
msgstr "批量命令"

#: templates/_nav.html:127
msgid "Task monitor"
msgstr "任务监控"

#: templates/_nav.html:137
msgid "Tickets"
msgstr "工单管理"

#: templates/_nav.html:146
msgid "Audits"
msgstr "日志审计"

#: templates/_nav.html:149
msgid "Login log"
msgstr "登录日志"

#: templates/_nav.html:150
msgid "FTP log"
msgstr "FTP日志"

#: templates/_nav.html:151
msgid "Operate log"
msgstr "操作日志"

#: templates/_nav.html:152
msgid "Password change log"
msgstr "改密日志"

#: templates/_nav.html:163
msgid "XPack"
msgstr "XPack"

#: templates/_nav.html:171
msgid "Account list"
msgstr "账户列表"

#: templates/_nav.html:172
msgid "Sync instance"
msgstr "同步实例"

#: templates/_nav.html:187
msgid "Settings"
msgstr "系统设置"

#: templates/_nav_user.html:4
msgid "My assets"
msgstr "我的资产"

#: templates/_nav_user.html:31
msgid "Command execution"
msgstr "命令执行"

#: templates/_pagination.html:59
msgid ""
"Displays the results of items _START_ to _END_; A total of _TOTAL_ entries"
msgstr "显示第 _START_ 至 _END_ 项结果; 总共 _TOTAL_ 项"

#: templates/_without_nav_base.html:25
msgid "Home page"
msgstr "首页"

#: templates/delete_confirm.html:6
msgid "Confirm delete"
msgstr "确认删除"

#: templates/delete_confirm.html:11
msgid "Are you sure delete"
msgstr "您确定删除吗?"

#: templates/flash_message_standalone.html:28
msgid "Cancel"
msgstr "取消"

#: templates/flash_message_standalone.html:37
msgid "Go"
msgstr "立即"

#: templates/index.html:11
msgid "Total users"
msgstr "用户总数"

#: templates/index.html:23
msgid "Total assets"
msgstr "资产总数"

#: templates/index.html:36
msgid "Online users"
msgstr "在线用户"

#: templates/index.html:49
msgid "Online sessions"
msgstr "在线会话"

#: templates/index.html:61
msgid "In the past week, a total of "
msgstr "过去一周, 共有 "

#: templates/index.html:61
msgid " users have logged in "
msgstr " 位用户登录 "

#: templates/index.html:61
msgid " times asset."
msgstr " 次资产."

#: templates/index.html:69
msgid "Active user asset ratio"
msgstr "活跃用户资产占比"

#: templates/index.html:72
msgid ""
"The following graphs describe the percentage of active users per month and "
"assets per user host per month, respectively."
msgstr "以下图形分别描述一个月活跃用户和资产占所有用户主机的百分比"

#: templates/index.html:97 templates/index.html:112
msgid "Top 10 assets in a week"
msgstr "一周Top10资产"

#: templates/index.html:113
msgid "Login frequency and last login record."
msgstr "登录次数及最近一次登录记录."

#: templates/index.html:122
msgid "Last 10 login"
msgstr "最近十次登录"

#: templates/index.html:128
msgid "Login record"
msgstr "登录记录"

#: templates/index.html:129
msgid "Last 10 login records."
msgstr "最近十次登录记录."

#: templates/index.html:143 templates/index.html:158
msgid "Top 10 users in a week"
msgstr "一周Top10用户"

#: templates/index.html:159
msgid "User login frequency and last login record."
msgstr "用户登录次数及最近一次登录记录"

#: templates/index.html:184
msgid "Monthly data overview"
msgstr "月数据总览"

#: templates/index.html:185
msgid "History summary in one month"
msgstr "一个月内历史汇总"

#: templates/index.html:193 templates/index.html:217
msgid "Login count"
msgstr "登录次数"

#: templates/index.html:193 templates/index.html:224
msgid "Active users"
msgstr "活跃用户"

#: templates/index.html:193 templates/index.html:231
msgid "Active assets"
msgstr "活跃资产"

#: templates/index.html:262 templates/index.html:313
msgid "Monthly active users"
msgstr "月活跃用户"

#: templates/index.html:262 templates/index.html:314
msgid "Disable user"
msgstr "禁用用户"

#: templates/index.html:262 templates/index.html:315
msgid "Month not logged in user"
msgstr "月未登录用户"

#: templates/index.html:288 templates/index.html:368
msgid "Access to the source"
msgstr "访问来源"

#: templates/index.html:342
msgid "Month is logged into the asset"
msgstr "月被登录资产"

#: templates/index.html:342 templates/index.html:393
msgid "Disable host"
msgstr "禁用主机"

#: templates/index.html:342 templates/index.html:394
msgid "Month not logged on host"
msgstr "月未登录主机"

#: templates/index.html:392
msgid "Month is logged into the host"
msgstr "月被登录主机"

#: templates/index.html:466
msgid " times/week"
msgstr " 次/周"

#: templates/index.html:491 templates/index.html:527
msgid " times"
msgstr " 次"

#: templates/index.html:494 templates/index.html:530
msgid "The time last logged in"
msgstr "最近一次登录日期"

#: templates/index.html:495 templates/index.html:531
msgid "At"
msgstr "于"

#: templates/index.html:510 templates/index.html:545 templates/index.html:580
msgid "(No)"
msgstr "(暂无)"

#: templates/index.html:561
msgid "Before"
msgstr "前"

#: templates/index.html:562
msgid "Login in "
msgstr "登录了"

#: templates/rest_framework/base.html:128
msgid "Filters"
msgstr "过滤"

#: terminal/api/session.py:185
msgid "Session does not exist: {}"
msgstr "会话不存在: {}"

#: terminal/api/session.py:188
msgid "Session is finished or the protocol not supported"
msgstr "会话已经完成或协议不支持"

#: terminal/api/session.py:193
msgid "User does not exist: {}"
msgstr "用户不存在: {}"

#: terminal/api/session.py:197
msgid "User does not have permission"
msgstr "用户没有权限"

#: terminal/api/sharing.py:28
msgid "Secure session sharing settings is disabled"
msgstr "未开启会话共享"

#: terminal/api/storage.py:30
msgid "Deleting the default storage is not allowed"
msgstr "不允许删除默认存储配置"

#: terminal/api/storage.py:33
msgid "Cannot delete storage that is being used"
msgstr "不允许删除正在使用的存储配置"

#: terminal/api/storage.py:72 terminal/api/storage.py:73
msgid "Command storages"
msgstr "命令存储"

#: terminal/api/storage.py:79
msgid "Invalid"
msgstr "无效"

#: terminal/api/storage.py:122
msgid "Test failure: {}"
msgstr "测试失败: {}"

#: terminal/api/storage.py:125
msgid "Test successful"
msgstr "测试成功"

#: terminal/api/storage.py:127
msgid "Test failure: Account invalid"
msgstr "测试失败: 账户无效"

#: terminal/api/terminal.py:41
msgid "Have online sessions"
msgstr "有在线会话"

#: terminal/backends/command/es.py:27
msgid "Invalid elasticsearch config"
msgstr "无效的 Elasticsearch 配置"

#: terminal/backends/command/models.py:14
msgid "Ordinary"
msgstr "普通"

#: terminal/backends/command/models.py:15
msgid "Dangerous"
msgstr "危险"

#: terminal/backends/command/models.py:21
msgid "Input"
msgstr "输入"

#: terminal/backends/command/models.py:22
#: terminal/backends/command/serializers.py:16
msgid "Output"
msgstr "输出"

#: terminal/backends/command/models.py:23 terminal/models/sharing.py:15
#: terminal/models/sharing.py:58
msgid "Session"
msgstr "会话"

#: terminal/backends/command/models.py:24
#: terminal/backends/command/serializers.py:18
msgid "Risk level"
msgstr "风险等级"

#: terminal/backends/command/serializers.py:17
msgid "Session ID"
msgstr "会话ID"

#: terminal/backends/command/serializers.py:19
msgid "Risk level display"
msgstr "风险等级名称"

#: terminal/backends/command/serializers.py:21
msgid "Timestamp"
msgstr "时间戳"

#: terminal/const.py:32
msgid "Critical"
msgstr "严重"

#: terminal/const.py:33
msgid "High"
msgstr "较高"

#: terminal/const.py:34 users/templates/users/reset_password.html:50
#: users/templates/users/user_password_update.html:104
msgid "Normal"
msgstr "正常"

#: terminal/const.py:35
msgid "Offline"
msgstr "离线"

#: terminal/exceptions.py:8
msgid "Bulk create not support"
msgstr "不支持批量创建"

#: terminal/exceptions.py:13
msgid "Storage is invalid"
msgstr "存储无效"

#: terminal/models/session.py:44 terminal/models/sharing.py:81
msgid "Login from"
msgstr "登录来源"

#: terminal/models/session.py:48
msgid "Replay"
msgstr "回放"

#: terminal/models/session.py:53
msgid "Date end"
msgstr "结束日期"

#: terminal/models/sharing.py:20
msgid "Creator"
msgstr "创建者"

#: terminal/models/sharing.py:22 terminal/models/sharing.py:60
msgid "Verify code"
msgstr "验证码"

#: terminal/models/sharing.py:27
msgid "Expired time (min)"
msgstr "过期时间 (分)"

#: terminal/models/sharing.py:48
msgid "Link not active"
msgstr "链接失效"

#: terminal/models/sharing.py:50
msgid "Link expired"
msgstr "链接过期"

#: terminal/models/sharing.py:63
msgid "Session sharing"
msgstr "会话分享"

#: terminal/models/sharing.py:67 terminal/serializers/sharing.py:49
msgid "Joiner"
msgstr "加入者"

#: terminal/models/sharing.py:70
msgid "Date joined"
msgstr "加入日期"

#: terminal/models/sharing.py:73
msgid "Date left"
msgstr "结束日期"

#: terminal/models/sharing.py:91
#: xpack/plugins/change_auth_plan/models/base.py:178
msgid "Finished"
msgstr "结束"

#: terminal/models/sharing.py:111
msgid "Invalid verification code"
msgstr "验证码不正确"

#: terminal/models/status.py:18
msgid "Session Online"
msgstr "在线会话"

#: terminal/models/status.py:19
msgid "CPU Load"
msgstr "CPU负载"

#: terminal/models/status.py:20
msgid "Memory Used"
msgstr "内存使用"

#: terminal/models/status.py:21
msgid "Disk Used"
msgstr "磁盘使用"

#: terminal/models/status.py:22
msgid "Connections"
msgstr "连接数"

#: terminal/models/status.py:23
msgid "Threads"
msgstr "线程数"

#: terminal/models/status.py:24
msgid "Boot Time"
msgstr "运行时间"

#: terminal/models/storage.py:25
msgid "Default storage"
msgstr "默认存储"

#: terminal/models/task.py:17
msgid "Args"
msgstr "参数"

#: terminal/models/task.py:18
msgid "Kwargs"
msgstr ""

#: terminal/models/terminal.py:103
msgid "type"
msgstr "类型"

#: terminal/models/terminal.py:105
msgid "Remote Address"
msgstr "远端地址"

#: terminal/models/terminal.py:106
msgid "SSH Port"
msgstr "SSH端口"

#: terminal/models/terminal.py:107
msgid "HTTP Port"
msgstr "HTTP端口"

#: terminal/models/terminal.py:108
msgid "Command storage"
msgstr "命令存储"

#: terminal/models/terminal.py:109
msgid "Replay storage"
msgstr "录像存储"

#: terminal/notifications.py:66
msgid "Danger command alert"
msgstr "危险命令告警"

#: terminal/notifications.py:82
#, python-format
msgid ""
"\n"
"Command: %(command)s\n"
"Asset: %(hostname)s (%(host_ip)s)\n"
"User: %(user)s\n"
"Level: %(risk_level)s\n"
"Session: %(session_detail_url)s?oid=%(oid)s\n"
"        "
msgstr ""
"\n"
"命令: %(command)s\n"
"资产: %(hostname)s (%(host_ip)s)\n"
"用户: %(user)s\n"
"等级: %(risk_level)s\n"
"会话: %(session_detail_url)s?oid=%(oid)s\n"
"        "

#: terminal/notifications.py:113
#, python-format
msgid ""
"\n"
"            Command: %(command)s\n"
"            <br>\n"
"            Asset: %(hostname)s (%(host_ip)s)\n"
"            <br>\n"
"            User: %(user)s\n"
"            <br>\n"
"            Level: %(risk_level)s\n"
"            <br>\n"
"            Session: <a href=\"%(session_detail_url)s?oid=%(oid)s\">session "
"detail</a>\n"
"            <br>\n"
"        "
msgstr ""
"\n"
"        命令: %(command)s\n"
"        <br>\n"
"        资产: %(hostname)s (%(host_ip)s)\n"
"        <br>\n"
"        用户: %(user)s\n"
"        <br>\n"
"        等级: %(risk_level)s\n"
"        <br>\n"
"        会话: <a href=\"%(session_detail_url)s?oid=%(oid)s\">会话详情</a>\n"
"        <br>\n"
"        "

#: terminal/notifications.py:142
msgid "Batch danger command alert"
msgstr "批量危险命令告警"

#: terminal/notifications.py:153
#, python-format
msgid ""
"\n"
"                            Assets: %(assets)s\n"
"                            <br>\n"
"                            User: %(user)s\n"
"                            <br>\n"
"                            Level: %(risk_level)s\n"
"                            <br>\n"
"\n"
"                            ----------------- Commands ---------------- "
"<br>\n"
"                            %(command)s <br>\n"
"                            ----------------- Commands ---------------- "
"<br>\n"
"                            "
msgstr ""
"\n"
"        资产: %(assets)s\n"
"        <br>\n"
"        用户: %(user)s\n"
"        <br>\n"
"        等级: %(risk_level)s\n"
"        <br>\n"
"<br>\n"
"        ----------------- 命令 ---------------- <br>\n"
"        %(command)s <br>\n"
"        ----------------- 命令 ---------------- <br>\n"
"<br>\n"
"        "

#: terminal/notifications.py:180
#, python-format
msgid ""
"\n"
"Assets: %(assets)s\n"
"User: %(user)s\n"
"Level: %(risk_level)s\n"
"\n"
"Commands 👇 ------------\n"
"%(command)s\n"
"------------------------\n"
"                            "
msgstr ""

#: terminal/serializers/session.py:31
msgid "User ID"
msgstr "用户 ID"

#: terminal/serializers/session.py:32
msgid "Asset ID"
msgstr "资产 ID"

#: terminal/serializers/session.py:33
msgid "System user ID"
msgstr "系统用户 ID"

#: terminal/serializers/session.py:34
msgid "Login from display"
msgstr "登录来源名称"

#: terminal/serializers/session.py:36
msgid "Can replay"
msgstr "是否可重放"

#: terminal/serializers/session.py:37
msgid "Can join"
msgstr "是否可加入"

#: terminal/serializers/session.py:40
msgid "Can terminate"
msgstr "是否可中断"

#: terminal/serializers/session.py:50
msgid "Command amount"
msgstr "命令数量"

#: terminal/serializers/storage.py:21
msgid "Endpoint invalid: remove path `{}`"
msgstr "端点无效: 移除路径 `{}`"

#: terminal/serializers/storage.py:27
msgid "Bucket"
msgstr "桶名称"

#: terminal/serializers/storage.py:30
msgid "Access key"
msgstr "Access key"

#: terminal/serializers/storage.py:34
msgid "Secret key"
msgstr "Secret key"

#: terminal/serializers/storage.py:39 terminal/serializers/storage.py:51
#: terminal/serializers/storage.py:81 terminal/serializers/storage.py:91
msgid "Endpoint"
msgstr "端点"

#: terminal/serializers/storage.py:66 xpack/plugins/cloud/models.py:214
msgid "Region"
msgstr "地域"

#: terminal/serializers/storage.py:101
msgid "Container name"
msgstr "容器名称"

#: terminal/serializers/storage.py:103
msgid "Account name"
msgstr "账户名称"

#: terminal/serializers/storage.py:104
msgid "Account key"
msgstr "账户密钥"

#: terminal/serializers/storage.py:107
msgid "Endpoint suffix"
msgstr "端点后缀"

#: terminal/serializers/storage.py:128
msgid "The address format is incorrect"
msgstr "地址格式不正确"

#: terminal/serializers/storage.py:135
msgid "Host invalid"
msgstr "主机无效"

#: terminal/serializers/storage.py:138
msgid "Port invalid"
msgstr "端口无效"

#: terminal/serializers/storage.py:154
msgid "Index"
msgstr "索引"

#: terminal/serializers/storage.py:156
msgid "Doc type"
msgstr "文档类型"

#: terminal/serializers/storage.py:158
msgid "Ignore Certificate Verification"
msgstr "忽略证书认证"

#: terminal/serializers/terminal.py:80 terminal/serializers/terminal.py:88
msgid "Not found"
msgstr "没有发现"

#: tickets/const.py:8
msgid "General"
msgstr "一般"

#: tickets/const.py:10
msgid "Apply for asset"
msgstr "申请资产"

#: tickets/const.py:11
msgid "Apply for application"
msgstr "申请应用"

#: tickets/const.py:17 tickets/const.py:30 tickets/const.py:35
msgid "Open"
msgstr "打开"

#: tickets/const.py:18 tickets/const.py:25
msgid "Approved"
msgstr "已同意"

#: tickets/const.py:19 tickets/const.py:26
msgid "Rejected"
msgstr "已拒绝"

#: tickets/const.py:20 tickets/const.py:31
msgid "Closed"
msgstr "关闭的"

#: tickets/const.py:24
msgid "Notified"
msgstr "已通知"

#: tickets/const.py:37
msgid "Approve"
msgstr "同意"

#: tickets/const.py:42
msgid "One level"
msgstr "1 级"

#: tickets/const.py:43
msgid "Two level"
msgstr "2 级"

#: tickets/const.py:47
msgid "Super admin"
msgstr "超级管理员"

#: tickets/const.py:48
msgid "Org admin"
msgstr "组织管理员"

#: tickets/const.py:49
msgid "Super admin and org admin"
msgstr "组织管理员或超级管理员"

#: tickets/const.py:50
msgid "Custom user"
msgstr "自定义用户"

#: tickets/errors.py:9
msgid "Ticket already closed"
msgstr "工单已经关闭"

#: tickets/handler/apply_application.py:52
msgid "Applied category"
msgstr "申请的类别"

#: tickets/handler/apply_application.py:53
msgid "Applied type"
msgstr "申请的类型"

#: tickets/handler/apply_application.py:54
msgid "Applied application group"
msgstr "申请的应用组"

#: tickets/handler/apply_application.py:55 tickets/handler/apply_asset.py:48
msgid "Applied system user group"
msgstr "申请的系统用户组"

#: tickets/handler/apply_application.py:56 tickets/handler/apply_asset.py:50
msgid "Applied date start"
msgstr "申请的开始日期"

#: tickets/handler/apply_application.py:57 tickets/handler/apply_asset.py:51
msgid "Applied date expired"
msgstr "申请的失效日期"

#: tickets/handler/apply_application.py:79 tickets/handler/apply_asset.py:72
msgid ""
"Created by the ticket, ticket title: {}, ticket applicant: {}, ticket "
"processor: {}, ticket ID: {}"
msgstr ""
"通过工单创建, 工单标题: {}, 工单申请人: {}, 工单处理人: {}, 工单 ID: {}"

#: tickets/handler/apply_asset.py:47
msgid "Applied hostname group"
msgstr "申请的主机名组"

#: tickets/handler/apply_asset.py:49
msgid "Applied actions"
msgstr "申请的动作"

#: tickets/handler/base.py:86
msgid "{} {} the ticket"
msgstr "{} {}工单"

#: tickets/handler/base.py:113
msgid "Ticket title"
msgstr "工单标题"

#: tickets/handler/base.py:114
msgid "Ticket type"
msgstr "工单类型"

#: tickets/handler/base.py:115
msgid "Ticket status"
msgstr "工单状态"

#: tickets/handler/base.py:116
msgid "Ticket applicant"
msgstr "工单申请人"

#: tickets/handler/base.py:118
msgid "Ticket basic info"
msgstr "工单基本信息"

#: tickets/handler/base.py:129
msgid "No content"
msgstr "无内容"

#: tickets/handler/base.py:131
msgid "Ticket applied info"
msgstr "工单申请信息"

#: tickets/handler/command_confirm.py:24
msgid "Applied run user"
msgstr "申请运行的用户"

#: tickets/handler/command_confirm.py:25
msgid "Applied run asset"
msgstr "申请运行的资产"

#: tickets/handler/command_confirm.py:26
msgid "Applied run system user"
msgstr "申请运行的系统用户"

#: tickets/handler/command_confirm.py:27
msgid "Applied run command"
msgstr "申请运行的命令"

#: tickets/handler/command_confirm.py:28
msgid "Applied from session"
msgstr "申请来自会话"

#: tickets/handler/command_confirm.py:29
msgid "Applied from command filter rules"
msgstr "申请来自命令过滤规则"

#: tickets/handler/command_confirm.py:30
msgid "Applied from command filter"
msgstr "申请来自命令过滤规则"

#: tickets/handler/login_asset_confirm.py:16
msgid "Applied login user"
msgstr "申请登录的用户"

#: tickets/handler/login_asset_confirm.py:17
msgid "Applied login asset"
msgstr "申请登录的资产"

#: tickets/handler/login_asset_confirm.py:18
msgid "Applied login system user"
msgstr "申请登录的系统用户"

#: tickets/handler/login_confirm.py:16
msgid "Applied login IP"
msgstr "申请登录的IP"

#: tickets/handler/login_confirm.py:17
msgid "Applied login city"
msgstr "申请登录的城市"

#: tickets/handler/login_confirm.py:18
msgid "Applied login datetime"
msgstr "申请登录的日期"

#: tickets/models/comment.py:19
msgid "User display name"
msgstr "用户显示名称"

#: tickets/models/comment.py:20
msgid "Body"
msgstr "内容"

#: tickets/models/flow.py:20 tickets/models/flow.py:56
#: tickets/models/ticket.py:25
msgid "Approve level"
msgstr "审批级别"

#: tickets/models/flow.py:25 tickets/serializers/ticket/ticket.py:140
msgid "Approve strategy"
msgstr "审批策略"

#: tickets/models/flow.py:30 tickets/serializers/ticket/ticket.py:141
msgid "Assignees"
msgstr "受理人"

#: tickets/models/flow.py:34
msgid "Assignees display"
msgstr "受理人名称"

#: tickets/models/flow.py:38
msgid "Ticket flow approval rule"
msgstr "工单批准信息"

#: tickets/models/flow.py:61
msgid "Ticket flow"
msgstr "工单流程"

#: tickets/models/ticket.py:38
msgid "Ticket assignee"
msgstr "工单受理人"

#: tickets/models/ticket.py:45
msgid "Title"
msgstr "标题"

#: tickets/models/ticket.py:53
msgid "State"
msgstr "状态"

#: tickets/models/ticket.py:61
msgid "Approval step"
msgstr "审批步骤"

#: tickets/models/ticket.py:66
msgid "Applicant"
msgstr "申请人"

#: tickets/models/ticket.py:68
msgid "Applicant display"
msgstr "申请人名称"

#: tickets/models/ticket.py:69
msgid "Process"
msgstr "流程"

#: tickets/models/ticket.py:74
msgid "TicketFlow"
msgstr "工单流程"

#: tickets/notifications.py:57
msgid "click here to review"
msgstr "点击查看"

#: tickets/notifications.py:75
msgid "Your has a new ticket, applicant - {}"
msgstr "你有一个新的工单, 申请人 - {}"

#: tickets/notifications.py:88
msgid "Your ticket has been processed, processor - {}"
msgstr "你的工单已被处理, 处理人 - {}"

#: tickets/serializers/ticket/meta/ticket_type/apply_application.py:20
#: tickets/serializers/ticket/meta/ticket_type/apply_asset.py:18
msgid "Apply name"
msgstr "应用名称"

#: tickets/serializers/ticket/meta/ticket_type/apply_application.py:39
msgid "Apply applications"
msgstr "申请应用"

#: tickets/serializers/ticket/meta/ticket_type/apply_application.py:44
msgid "Apply applications display"
msgstr "应用名称名称"

#: tickets/serializers/ticket/meta/ticket_type/apply_application.py:48
msgid "Apply system users"
msgstr "系统用户"

#: tickets/serializers/ticket/meta/ticket_type/apply_application.py:53
msgid "Apply system user display"
msgstr "批准的系统用户名称"

#: tickets/serializers/ticket/meta/ticket_type/apply_application.py:73
#: tickets/serializers/ticket/meta/ticket_type/apply_asset.py:63
#: tickets/serializers/ticket/ticket.py:127
msgid "Permission named `{}` already exists"
msgstr "授权名称 `{}` 已存在"

#: tickets/serializers/ticket/meta/ticket_type/apply_application.py:89
#: tickets/serializers/ticket/meta/ticket_type/apply_asset.py:72
msgid "The expiration date should be greater than the start date"
msgstr "过期时间要大于开始时间"

#: tickets/serializers/ticket/meta/ticket_type/apply_asset.py:22
msgid "Apply assets"
msgstr "申请资产"

#: tickets/serializers/ticket/meta/ticket_type/apply_asset.py:26
msgid "Approve assets display"
msgstr "批准的资产名称"

#: tickets/serializers/ticket/meta/ticket_type/apply_asset.py:31
msgid "Approve system users"
msgstr "批准的系统用户"

#: tickets/serializers/ticket/meta/ticket_type/apply_asset.py:35
#: tickets/serializers/ticket/meta/ticket_type/apply_asset.py:43
msgid "Apply assets display"
msgstr "批准的资产名称"

#: tickets/serializers/ticket/meta/ticket_type/command_confirm.py:12
msgid "Run user"
msgstr "运行的用户"

#: tickets/serializers/ticket/meta/ticket_type/command_confirm.py:13
msgid "Run asset"
msgstr "运行的资产"

#: tickets/serializers/ticket/meta/ticket_type/command_confirm.py:15
msgid "Run system user"
msgstr "运行的系统用户"

#: tickets/serializers/ticket/meta/ticket_type/command_confirm.py:17
msgid "Run command"
msgstr "运行的命令"

#: tickets/serializers/ticket/meta/ticket_type/command_confirm.py:18
msgid "From session"
msgstr "来自会话"

#: tickets/serializers/ticket/meta/ticket_type/command_confirm.py:20
msgid "From cmd filter rule"
msgstr "来自命令过滤规则"

#: tickets/serializers/ticket/meta/ticket_type/command_confirm.py:22
msgid "From cmd filter"
msgstr "来自命令过滤规则"

#: tickets/serializers/ticket/meta/ticket_type/common.py:11
#: tickets/serializers/ticket/ticket.py:122
msgid "Created by ticket ({}-{})"
msgstr "通过工单创建 ({}-{})"

#: tickets/serializers/ticket/meta/ticket_type/login_asset_confirm.py:13
msgid "Login user"
msgstr "登录用户"

#: tickets/serializers/ticket/meta/ticket_type/login_asset_confirm.py:14
msgid "Login asset"
msgstr "登录资产"

#: tickets/serializers/ticket/meta/ticket_type/login_asset_confirm.py:16
msgid "Login system user"
msgstr "登录系统用户"

#: tickets/serializers/ticket/meta/ticket_type/login_confirm.py:20
msgid "Login datetime"
msgstr "登录日期"

#: tickets/serializers/ticket/ticket.py:95
msgid ""
"The `type` in the submission data (`{}`) is different from the type in the "
"request url (`{}`)"
msgstr "提交数据中的类型 (`{}`) 与请求URL地址中的类型 (`{}`) 不一致"

#: tickets/serializers/ticket/ticket.py:115
msgid "The ticket flow `{}` does not exist"
msgstr "工单流程 `{}` 不存在"

#: tickets/serializers/ticket/ticket.py:162
msgid "Please select the Assignees"
msgstr "请选择受理人"

#: tickets/serializers/ticket/ticket.py:188
msgid "The current organization type already exists"
msgstr "当前组织已存在该类型"

#: users/api/user.py:208
msgid "Could not reset self otp, use profile reset instead"
msgstr "不能在该页面重置多因子认证, 请去个人信息页面重置"

#: users/const.py:10 users/models/user.py:179
msgid "System administrator"
msgstr "系统管理员"

#: users/const.py:11 users/models/user.py:180
msgid "System auditor"
msgstr "系统审计员"

#: users/const.py:18
msgid "Reset link will be generated and sent to the user"
msgstr "生成重置密码链接，通过邮件发送给用户"

#: users/const.py:19
msgid "Set password"
msgstr "设置密码"

#: users/exceptions.py:10
msgid "MFA not enabled"
msgstr "MFA没有开启"

#: users/exceptions.py:15
msgid "Phone not set"
msgstr "手机号没有设置"

#: users/exceptions.py:20
msgid "MFA method not support"
msgstr "MFA 方法不支持"

#: users/forms/profile.py:49
msgid ""
"When enabled, you will enter the MFA binding process the next time you log "
"in. you can also directly bind in \"personal information -> quick "
"modification -> change MFA Settings\"!"
msgstr ""
"启用之后您将会在下次登录时进入多因子认证绑定流程；您也可以在（个人信息->快速"
"修改->更改多因子设置）中直接绑定！"

#: users/forms/profile.py:60
msgid "* Enable MFA to make the account more secure."
msgstr "* 启用多因子认证，使账号更加安全。"

#: users/forms/profile.py:69
msgid ""
"In order to protect you and your company, please keep your account, password "
"and key sensitive information properly. (for example: setting complex "
"password, enabling MFA)"
msgstr ""
"为了保护您和公司的安全，请妥善保管您的账户、密码和密钥等重要敏感信息；（如："
"设置复杂密码，并启用多因子认证）"

#: users/forms/profile.py:76
msgid "Finish"
msgstr "完成"

#: users/forms/profile.py:83
msgid "New password"
msgstr "新密码"

#: users/forms/profile.py:88
msgid "Confirm password"
msgstr "确认密码"

#: users/forms/profile.py:96
msgid "Password does not match"
msgstr "密码不一致"

#: users/forms/profile.py:108
msgid "Old password"
msgstr "原来密码"

#: users/forms/profile.py:118
msgid "Old password error"
msgstr "原来密码错误"

#: users/forms/profile.py:128
msgid "Automatically configure and download the SSH key"
msgstr "自动配置并下载SSH密钥"

#: users/forms/profile.py:130
msgid "ssh public key"
msgstr "SSH公钥"

#: users/forms/profile.py:131
msgid "ssh-rsa AAAA..."
msgstr ""

#: users/forms/profile.py:132
msgid "Paste your id_rsa.pub here."
msgstr "复制你的公钥到这里"

#: users/forms/profile.py:145
msgid "Public key should not be the same as your old one."
msgstr "不能和原来的密钥相同"

#: users/forms/profile.py:149 users/serializers/profile.py:74
#: users/serializers/profile.py:150 users/serializers/profile.py:163
msgid "Not a valid ssh public key"
msgstr "SSH密钥不合法"

#: users/forms/profile.py:160 users/models/user.py:635
#: users/templates/users/user_password_update.html:48
msgid "Public key"
msgstr "SSH公钥"

#: users/models/user.py:38
msgid "SMS verify code"
msgstr "短信验证码"

#: users/models/user.py:472
msgid "Force enable"
msgstr "强制启用"

#: users/models/user.py:584
msgid "Local"
msgstr "数据库"

#: users/models/user.py:618
msgid "Avatar"
msgstr "头像"

#: users/models/user.py:621
msgid "Wechat"
msgstr "微信"

#: users/models/user.py:632
msgid "Private key"
msgstr "ssh私钥"

#: users/models/user.py:651
msgid "Source"
msgstr "来源"

#: users/models/user.py:655
msgid "Date password last updated"
msgstr "最后更新密码日期"

#: users/models/user.py:658
msgid "Need update password"
msgstr "需要更新密码"

#: users/models/user.py:822
msgid "Administrator"
msgstr "管理员"

#: users/models/user.py:825
msgid "Administrator is the super user of system"
msgstr "Administrator是初始的超级管理员"

#: users/notifications.py:19 users/notifications.py:52
#: users/templates/users/reset_password.html:5
#: users/templates/users/reset_password.html:6
msgid "Reset password"
msgstr "重置密码"

#: users/notifications.py:20
#, python-format
msgid ""
"\n"
"Hello %(name)s:\n"
"Please click the link below to reset your password, if not your request, "
"concern your account security\n"
"\n"
"Click here reset password 👇\n"
"%(rest_password_url)s?token=%(rest_password_token)s\n"
"\n"
"This link is valid for 1 hour. After it expires, \n"
"\n"
"request new one 👇\n"
"%(forget_password_url)s?email=%(email)s\n"
"\n"
"-------------------\n"
"\n"
"Login direct 👇\n"
"%(login_url)s\n"
"\n"
msgstr ""
"\n"
"您好 %(name)s:\n"
"请点击下面链接重置密码， 如果不是您申请的，请关注账号安全\n"
" \n"
"请点击这里设置密码 👇\n"
"%(rest_password_url)s?token=%(rest_password_token)s\n"
"\n"
"这个链接有效期1小时, 超过时间您可以, \n"
"\n"
"重新申请 👇\n"
"%(forget_password_url)s?email=%(email)s\n"
"\n"
"-------------------\n"
"\n"
"直接登录 👇\n"
"%(login_url)s\n"
"\n"

#: users/notifications.py:53
#, python-format
msgid ""
"\n"
"            Hello %(name)s:\n"
"            <br>\n"
"            Please click the link below to reset your password, if not your "
"request, concern your account security\n"
"            <br>\n"
"            <a href=\"%(rest_password_url)s?token=%(rest_password_token)s"
"\">Click here reset password</a>\n"
"            <br>\n"
"            This link is valid for 1 hour. After it expires, <a href="
"\"%(forget_password_url)s?email=%(email)s\">request new one</a>\n"
"        \n"
"            <br>\n"
"            ---\n"
"        \n"
"            <br>\n"
"            <a href=\"%(login_url)s\">Login direct</a>\n"
"        \n"
"            <br>\n"
"            "
msgstr ""
"\n"
"    您好 %(name)s:\n"
"    <br>\n"
"    请点击下面链接重置密码， 如果不是您申请的，请关注账号安全\n"
"    <br>\n"
"    <a href=\"%(rest_password_url)s?token=%(rest_password_token)s\">请点击这"
"里设置密码 </a>\n"
"    <br>\n"
"    这个链接有效期1小时, 超过时间您可以<a href=\"%(forget_password_url)s?"
"email=%(email)s\">重新申请</a>\n"
"\n"
"    <br>\n"
"    ---\n"
"\n"
"    <br>\n"
"    <a href=\"%(login_url)s\">直接登录</a>\n"
"\n"
"    <br>\n"
"    "

#: users/notifications.py:92 users/notifications.py:124
#: users/views/profile/reset.py:127
msgid "Reset password success"
msgstr "重置密码成功"

#: users/notifications.py:93
#, python-format
msgid ""
"\n"
"        \n"
"Hi %(name)s:\n"
"\n"
"Your JumpServer password has just been successfully updated.\n"
"\n"
"If the password update was not initiated by you, your account may have "
"security issues. \n"
"It is recommended that you log on to the JumpServer immediately and change "
"your password.\n"
"\n"
"If you have any questions, you can contact the administrator.\n"
"\n"
"-------------------\n"
"\n"
"\n"
"IP Address: %(ip_address)s\n"
"\n"
"\n"
"Browser: %(browser)s\n"
"        \n"
"        "
msgstr ""
"\n"
"        \n"
"Hi %(name)s:\n"
"\n"
"你的 JumpServer 密码刚刚已经成功更新。\n"
"\n"
"如果这次密码更新不是由你发起的，那么你的账号可能存在安全问题。 \n"
"建议你立刻登录 JumpServer 更改密码。 \n"
"\n"
"如果你有任何疑问，可以联系管理员。\n"
"\n"
"-------------------\n"
"\n"
"\n"
"IP 地址: %(ip_address)s\n"
"\n"
"浏览器: %(browser)s\n"
"        \n"
"        "

#: users/notifications.py:125
#, python-format
msgid ""
"\n"
"        \n"
"        Hi %(name)s:\n"
"        <br>\n"
"        \n"
"        \n"
"        <br>\n"
"        Your JumpServer password has just been successfully updated.\n"
"        <br>\n"
"        \n"
"        <br>\n"
"        If the password update was not initiated by you, your account may "
"have security issues. \n"
"        It is recommended that you log on to the JumpServer immediately and "
"change your password.\n"
"        <br>\n"
"\n"
"        <br>\n"
"        If you have any questions, you can contact the administrator.\n"
"        <br>\n"
"        <br>\n"
"        ---\n"
"        <br>\n"
"        <br>\n"
"        IP Address: %(ip_address)s\n"
"        <br>\n"
"        <br>\n"
"        Browser: %(browser)s\n"
"        <br>\n"
"        \n"
"        "
msgstr ""
"\n"
"    \n"
"    Hi %(name)s:\n"
"    <br>\n"
"    \n"
"    \n"
"    <br>\n"
"    你的 JumpServer 密码刚刚已经成功更新。    <br>\n"
"    \n"
"    <br>\n"
"    如果这次密码更新不是由你发起的，那么你的账号可能存在安全问题。\n"
"    建议你立刻登录 JumpServer 更改密码。\n"
"    <br>\n"
"    \n"
"    <br>\n"
"    如果你有任何疑问，可以联系管理员。    <br>\n"
"    <br>\n"
"    ---\n"
"    <br>\n"
"    <br>\n"
"    IP 地址: %(ip_address)s\n"
"    <br>\n"
"    <br>\n"
"    浏览器: %(browser)s\n"
"    <br>\n"
"    \n"
"    "

#: users/notifications.py:170 users/notifications.py:206
msgid "Security notice"
msgstr "安全通知"

#: users/notifications.py:171
#, python-format
msgid ""
"\n"
"Hello %(name)s:\n"
"\n"
"Your password will expire in %(date_password_expired)s,\n"
"\n"
"For your account security, please click on the link below to update your "
"password in time\n"
"\n"
"Click here update password 👇\n"
"%(update_password_url)s\n"
"\n"
"If your password has expired, please click 👇 to apply for a password reset "
"email.\n"
"%(forget_password_url)s?email=%(email)s\n"
"\n"
"-------------------\n"
"\n"
"Login direct 👇\n"
"%(login_url)s\n"
"\n"
"        "
msgstr ""
"\n"
"您好 %(name)s:\n"
"\n"
"您的密码会在 %(date_password_expired)s 过期,\n"
"\n"
"为了您的账号安全，请点击下面的链接及时更新密码 \n"
"\n"
"请点击这里更新密码 👇\n"
"%(update_password_url)s\n"
"如果您的密码已经过期，请点击 👇 申请一份重置密码邮件。 \n"
"%(forget_password_url)s?email=%(email)s\n"
"\n"
"-------------------\n"
"\n"
"直接登录 👇\n"
"%(login_url)s\n"
"\n"
"        "

#: users/notifications.py:207
#, python-format
msgid ""
"\n"
"        Hello %(name)s:\n"
"        <br>\n"
"        Your password will expire in %(date_password_expired)s,\n"
"        <br>\n"
"        For your account security, please click on the link below to update "
"your password in time\n"
"        <br>\n"
"        <a href=\"%(update_password_url)s\">Click here update password</a>\n"
"        <br>\n"
"        If your password has expired, please click \n"
"        <a href=\"%(forget_password_url)s?email=%(email)s\">Password "
"expired</a> \n"
"        to apply for a password reset email.\n"
"    \n"
"        <br>\n"
"        ---\n"
"    \n"
"        <br>\n"
"        <a href=\"%(login_url)s\">Login direct</a>\n"
"    \n"
"        <br>\n"
"        "
msgstr ""
"\n"
"    您好 %(name)s:\n"
"    <br>\n"
"    您的密码会在 %(date_password_expired)s 过期，\n"
"    <br>\n"
"    为了您的账号安全，请点击下面的链接及时更新密码\n"
"    <br>\n"
"    <a href=\"%(update_password_url)s\">请点击这里更新密码</a>\n"
"    <br>\n"
"    如果您的密码已经过期，请点击 \n"
"    <a href=\"%(forget_password_url)s?email=%(email)s\">密码过期</a> \n"
"    申请一份重置密码邮件。\n"
"\n"
"    <br>\n"
"    ---\n"
"\n"
"    <br>\n"
"    <a href=\"%(login_url)s\">直接登录</a>\n"
"\n"
"    <br>\n"
"    "

#: users/notifications.py:244 users/notifications.py:263
msgid "Expiration notice"
msgstr "过期通知"

#: users/notifications.py:245
#, python-format
msgid ""
"\n"
"Hello %(name)s:\n"
"\n"
"Your account will expire in %(date_expired)s,\n"
"\n"
"In order not to affect your normal work, please contact the administrator "
"for confirmation.\n"
"\n"
"           "
msgstr ""
"\n"
"您好 %(name)s:\n"
"\n"
"您的账户会在 %(date_expired)s 过期,\n"
"\n"
"为了不影响您正常工作，请联系管理员确认。\n"
"           "

#: users/notifications.py:264
#, python-format
msgid ""
"\n"
"           Hello %(name)s:\n"
"           <br>\n"
"           Your account will expire in %(date_expired)s,\n"
"           <br>\n"
"           In order not to affect your normal work, please contact the "
"administrator for confirmation.\n"
"           <br>\n"
"           "
msgstr ""
"\n"
"       您好 %(name)s:\n"
"       <br>\n"
"       您的账户会在 %(date_expired)s 过期，\n"
"       <br>\n"
"       为了不影响您正常工作，请联系管理员确认。\n"
"       <br>\n"
"       "

#: users/notifications.py:284 users/notifications.py:305
msgid "SSH Key Reset"
msgstr "重置SSH密钥"

#: users/notifications.py:285
#, python-format
msgid ""
"\n"
"Hello %(name)s:\n"
"\n"
"Your ssh public key has been reset by site administrator.\n"
"Please login and reset your ssh public key.\n"
"\n"
"Login direct 👇\n"
"%(login_url)s\n"
"\n"
"        "
msgstr ""
"\n"
"你好 %(name)s:\n"
"\n"
"您的密钥已被管理员重置,\n"
"请登录并重新设置您的密钥.\n"
"\n"
"直接登录 👇\n"
"%(login_url)s\n"
"\n"
"        "

#: users/notifications.py:306
#, python-format
msgid ""
"\n"
"        Hello %(name)s:\n"
"        <br>\n"
"        Your ssh public key has been reset by site administrator.\n"
"        Please login and reset your ssh public key.\n"
"        <br>\n"
"        <a href=\"%(login_url)s\">Login direct</a>\n"
"    \n"
"        <br>\n"
"        "
msgstr ""
"\n"
"    你好 %(name)s:\n"
"    <br>\n"
"    您的密钥已被管理员重置,\n"
"    请登录并重新设置您的密钥.\n"
"    <br>\n"
"    <a href=\"%(login_url)s\">直接登录</a>\n"
"\n"
"    <br>\n"
"    "

#: users/notifications.py:328 users/notifications.py:348
msgid "MFA Reset"
msgstr "重置 MFA"

#: users/notifications.py:329
#, python-format
msgid ""
"\n"
"Hello %(name)s:\n"
"\n"
"Your MFA has been reset by site administrator.\n"
"Please login and reset your MFA.\n"
"\n"
"Login direct 👇 \n"
"%(login_url)s\n"
"\n"
"        "
msgstr ""
"\n"
"你好 %(name)s:\n"
"\n"
"您的 MFA 已被管理员重置,\n"
"请登录并重新设置您的 MFA.\n"
"\n"
"直接登录 👇 \n"
"%(login_url)s\n"
"\n"
"        "

#: users/notifications.py:349
#, python-format
msgid ""
"\n"
"        Hello %(name)s:\n"
"        <br>\n"
"        Your MFA has been reset by site administrator.\n"
"        Please login and reset your MFA.\n"
"        <br>\n"
"        <a href=\"%(login_url)s\">Login direct</a>\n"
"    \n"
"        <br>\n"
"        "
msgstr ""
"\n"
"    你好 %(name)s:\n"
"    <br>\n"
"    您的 MFA 已被管理员重置,\n"
"    请登录并重新设置您的 MFA.\n"
"    <br>\n"
"    <a href=\"%(login_url)s\">直接登录</a>\n"
"\n"
"    <br>\n"
"    "

#: users/serializers/profile.py:29
msgid "The old password is incorrect"
msgstr "旧密码错误"

#: users/serializers/profile.py:36 users/serializers/user.py:141
msgid "Password does not match security rules"
msgstr "密码不满足安全规则"

#: users/serializers/profile.py:40
msgid "The new password cannot be the last {} passwords"
msgstr "新密码不能是最近 {} 次的密码"

#: users/serializers/profile.py:46
msgid "The newly set password is inconsistent"
msgstr "两次密码不一致"

#: users/serializers/profile.py:121 users/serializers/user.py:77
msgid "Is first login"
msgstr "首次登录"

#: users/serializers/user.py:23
#: xpack/plugins/change_auth_plan/models/base.py:32
#: xpack/plugins/change_auth_plan/serializers/base.py:24
msgid "Password strategy"
msgstr "密码策略"

#: users/serializers/user.py:25
msgid "MFA enabled"
msgstr "MFA"

#: users/serializers/user.py:26
msgid "MFA force enabled"
msgstr "强制 MFA"

#: users/serializers/user.py:27
msgid "MFA level display"
msgstr "MFA 等级名称"

#: users/serializers/user.py:28
msgid "Login blocked"
msgstr "登录被阻塞"

#: users/serializers/user.py:30
msgid "Can update"
msgstr "是否可更新"

#: users/serializers/user.py:31
msgid "Can delete"
msgstr "是否可删除"

#: users/serializers/user.py:32
msgid "Can public key authentication"
msgstr "能否公钥认证"

#: users/serializers/user.py:34 users/serializers/user.py:84
msgid "Organization role name"
msgstr "组织角色名称"

#: users/serializers/user.py:80
msgid "Avatar url"
msgstr "头像路径"

#: users/serializers/user.py:82
msgid "Groups name"
msgstr "用户组名"

#: users/serializers/user.py:83
msgid "Source name"
msgstr "用户来源名"

#: users/serializers/user.py:85
msgid "Super role name"
msgstr "超级角色名称"

#: users/serializers/user.py:86
msgid "Total role name"
msgstr "汇总角色名称"

#: users/serializers/user.py:88
msgid "Is wecom bound"
msgstr "是否绑定了企业微信"

#: users/serializers/user.py:89
msgid "Is dingtalk bound"
msgstr "是否绑定了钉钉"

#: users/serializers/user.py:90
msgid "Is feishu bound"
msgstr "是否绑定了飞书"

#: users/serializers/user.py:91
msgid "Is OTP bound"
msgstr "是否绑定了虚拟MFA"

#: users/serializers/user.py:115
msgid "Role limit to {}"
msgstr "角色只能为 {}"

#: users/serializers/user.py:235
msgid "name not unique"
msgstr "名称重复"

#: users/templates/users/_base_otp.html:14
msgid "Please enter the password of"
msgstr "请输入"

#: users/templates/users/_base_otp.html:14
msgid "account"
msgstr "账户"

#: users/templates/users/_base_otp.html:14
msgid "to complete the binding operation"
msgstr "的密码完成绑定操作"

#: users/templates/users/_granted_assets.html:7
msgid "Loading"
msgstr "加载中"

#: users/templates/users/_select_user_modal.html:5
msgid "Please Select User"
msgstr "选择用户"

#: users/templates/users/_select_user_modal.html:17
msgid "Asset num"
msgstr "资产数量"

#: users/templates/users/_user_detail_nav_header.html:11
msgid "User detail"
msgstr "用户详情"

#: users/templates/users/_user_detail_nav_header.html:15
msgid "User permissions"
msgstr "用户授权"

#: users/templates/users/_user_detail_nav_header.html:23
msgid "Asset granted"
msgstr "授权的资产"

#: users/templates/users/_user_detail_nav_header.html:40
msgid "RemoteApp granted"
msgstr "授权的远程应用"

#: users/templates/users/_user_detail_nav_header.html:47
msgid "RemoteApp permission"
msgstr "远程应用授权"

#: users/templates/users/_user_detail_nav_header.html:54
msgid "DatabaseApp granted"
msgstr "授权的数据库应用"

#: users/templates/users/_user_detail_nav_header.html:61
msgid "DatabaseApp permission"
msgstr "数据库应用授权"

#: users/templates/users/_user_update_pk_modal.html:4
msgid "Update User SSH Public Key"
msgstr "更新SSH密钥"

#: users/templates/users/first_login.html:6
#: users/templates/users/first_login_done.html:19
msgid "First Login"
msgstr "首次登录"

#: users/templates/users/first_login_done.html:31
msgid "Welcome to use jumpserver, visit "
msgstr "欢迎使用 JumpServer 堡垒机"

#: users/templates/users/first_login_done.html:32
msgid "Use guide"
msgstr "向导"

#: users/templates/users/first_login_done.html:32
msgid " for more information"
msgstr "获取更多信息"

#: users/templates/users/forgot_password.html:23
msgid "Input your email, that will send a mail to your"
msgstr "输入您的邮箱, 将会发一封重置邮件到您的邮箱中"

#: users/templates/users/forgot_password.html:32
#: users/templates/users/user_password_update.html:75
msgid "Submit"
msgstr "提交"

#: users/templates/users/reset_password.html:23
#: users/templates/users/user_password_update.html:64
msgid "Your password must satisfy"
msgstr "您的密码必须满足："

#: users/templates/users/reset_password.html:24
#: users/templates/users/user_password_update.html:65
msgid "Password strength"
msgstr "密码强度："

#: users/templates/users/reset_password.html:48
#: users/templates/users/user_password_update.html:102
msgid "Very weak"
msgstr "很弱"

#: users/templates/users/reset_password.html:49
#: users/templates/users/user_password_update.html:103
msgid "Weak"
msgstr "弱"

#: users/templates/users/reset_password.html:51
#: users/templates/users/user_password_update.html:105
msgid "Medium"
msgstr "一般"

#: users/templates/users/reset_password.html:52
#: users/templates/users/user_password_update.html:106
msgid "Strong"
msgstr "强"

#: users/templates/users/reset_password.html:53
#: users/templates/users/user_password_update.html:107
msgid "Very strong"
msgstr "很强"

#: users/templates/users/user_asset_permission.html:43
#: users/templates/users/user_asset_permission.html:155
#: users/templates/users/user_database_app_permission.html:41
#: xpack/plugins/cloud/models.py:34
msgid "Validity"
msgstr "有效"

#: users/templates/users/user_asset_permission.html:160
msgid "Inherit"
msgstr "继承"

#: users/templates/users/user_asset_permission.html:161
msgid "Include"
msgstr "包含"

#: users/templates/users/user_asset_permission.html:162
msgid "Exclude"
msgstr "不包含"

#: users/templates/users/user_otp_check_password.html:6
#: users/templates/users/user_verify_mfa.html:6
msgid "Authenticate"
msgstr "验证身份"

#: users/templates/users/user_otp_enable_bind.html:6
msgid "Bind one-time password authenticator"
msgstr "绑定一次性密码验证器"

#: users/templates/users/user_otp_enable_bind.html:13
msgid ""
"Use the MFA Authenticator application to scan the following qr code for a 6-"
"bit verification code"
msgstr "使用MFA验证器应用扫描以下二维码，获取6位验证码"

#: users/templates/users/user_otp_enable_bind.html:22
#: users/templates/users/user_verify_mfa.html:23
msgid "Six figures"
msgstr "6位数字"

#: users/templates/users/user_otp_enable_install_app.html:6
msgid "Install app"
msgstr "安装应用"

#: users/templates/users/user_otp_enable_install_app.html:13
msgid ""
"Download and install the MFA Authenticator application on your phone or "
"applet of WeChat"
msgstr "请在手机端或微信小程序下载并安装MFA验证器应用"

#: users/templates/users/user_otp_enable_install_app.html:18
msgid "Android downloads"
msgstr "Android手机下载"

#: users/templates/users/user_otp_enable_install_app.html:23
msgid "iPhone downloads"
msgstr "iPhone手机下载"

#: users/templates/users/user_otp_enable_install_app.html:26
msgid ""
"After installation, click the next step to enter the binding page (if "
"installed, go to the next step directly)."
msgstr "安装完成后点击下一步进入绑定页面（如已安装，直接进入下一步）"

#: users/templates/users/user_password_update.html:74
msgid "Reset"
msgstr "重置"

#: users/templates/users/user_password_verify.html:8
#: users/templates/users/user_password_verify.html:9
msgid "Verify password"
msgstr "校验密码"

#: users/templates/users/user_verify_mfa.html:11
msgid ""
"The account protection has been opened, please complete the following "
"operations according to the prompts"
msgstr "账号保护已开启，请根据提示完成以下操作"

#: users/templates/users/user_verify_mfa.html:13
msgid "Open MFA Authenticator and enter the 6-bit dynamic code"
msgstr "请打开MFA验证器，输入6位动态码"

# msgid "Update user"
# msgstr "更新用户"
#: users/utils.py:23
#, python-format
msgid ""
"\n"
"        <div>\n"
"            <p>Your account has been created successfully</p>\n"
"            <div>\n"
"                Username: %(username)s\n"
"                <br/>\n"
"                Password: <a href=\"%(rest_password_url)s?token="
"%(rest_password_token)s\">\n"
"                click here to set your password</a> \n"
"                (This link is valid for 1 hour. After it expires, <a href="
"\"%(forget_password_url)s?email=%(email)s\">request new one</a>)\n"
"            </div>\n"
"            <div>\n"
"                <p>---</p>\n"
"                <a href=\"%(login_url)s\">Login direct</a>\n"
"            </div>\n"
"        </div>\n"
"        "
msgstr ""
"\n"
"        <div>\n"
"            <p>您的账户已创建成功</p>\n"
"            <div>\n"
"                用户名: %(username)s\n"
"                <br/>\n"
"                密码: <a href=\"%(rest_password_url)s?token="
"%(rest_password_token)s\">请点击这里设置密码</a> (这个链接有效期1小时, 超过时"
"间您可以 <a href=\"%(forget_password_url)s?email=%(email)s\">重新申请</a>)\n"
"            </div>\n"
"            <div>\n"
"                <p>---</p>\n"
"                <a href=\"%(login_url)s\">直接登录</a>\n"
"            </div>\n"
"        </div>\n"
"        "

#: users/utils.py:57
msgid "Create account successfully"
msgstr "创建账户成功"

#: users/utils.py:61
#, python-format
msgid "Hello %(name)s"
msgstr "您好 %(name)s"

#: users/views/profile/otp.py:122 users/views/profile/otp.py:161
#: users/views/profile/otp.py:181
msgid "MFA code invalid, or ntp sync server time"
msgstr "MFA验证码不正确，或者服务器端时间不对"

#: users/views/profile/otp.py:205
msgid "MFA enable success"
msgstr "多因子认证启用成功"

#: users/views/profile/otp.py:206
msgid "MFA enable success, return login page"
msgstr "多因子认证启用成功，返回到登录页面"

#: users/views/profile/otp.py:208
msgid "MFA disable success"
msgstr "多因子认证禁用成功"

#: users/views/profile/otp.py:209
msgid "MFA disable success, return login page"
msgstr "多因子认证禁用成功，返回登录页面"

#: users/views/profile/password.py:32 users/views/profile/password.py:36
msgid "Password invalid"
msgstr "用户名或密码无效"

#: users/views/profile/pubkey.py:38
msgid "Public key update"
msgstr "密钥更新"

#: users/views/profile/reset.py:40
msgid "Send reset password message"
msgstr "发送重置密码邮件"

#: users/views/profile/reset.py:41
msgid "Send reset password mail success, login your mail box and follow it "
msgstr ""
"发送重置邮件成功, 请登录邮箱查看, 按照提示操作 (如果没收到,请等待3-5分钟)"

#: users/views/profile/reset.py:52
msgid "Email address invalid, please input again"
msgstr "邮箱地址错误，重新输入"

#: users/views/profile/reset.py:58
msgid ""
"The user is from {}, please go to the corresponding system to change the "
"password"
msgstr "用户来自 {} 请去相应系统修改密码"

#: users/views/profile/reset.py:84 users/views/profile/reset.py:95
msgid "Token invalid or expired"
msgstr "Token错误或失效"

#: users/views/profile/reset.py:100
msgid "User auth from {}, go there change password"
msgstr "用户认证源来自 {}, 请去相应系统修改密码"

#: users/views/profile/reset.py:107
msgid "* Your password does not meet the requirements"
msgstr "* 您的密码不符合要求"

#: users/views/profile/reset.py:113
msgid "* The new password cannot be the last {} passwords"
msgstr "* 新密码不能是最近 {} 次的密码"

#: users/views/profile/reset.py:128
msgid "Reset password success, return to login page"
msgstr "重置密码成功，返回到登录页面"

#: xpack/plugins/change_auth_plan/api/app.py:113
#: xpack/plugins/change_auth_plan/api/asset.py:100
msgid "The parameter 'action' must be [{}]"
msgstr "参数 'action' 必须是 [{}]"

#: xpack/plugins/change_auth_plan/meta.py:9
#: xpack/plugins/change_auth_plan/models/asset.py:63
#: xpack/plugins/change_auth_plan/models/asset.py:119
msgid "Change auth plan"
msgstr "改密计划"

#: xpack/plugins/change_auth_plan/models/app.py:41
#: xpack/plugins/change_auth_plan/models/app.py:90
msgid "Application change auth plan"
msgstr "应用改密计划执行"

#: xpack/plugins/change_auth_plan/models/app.py:94
#: xpack/plugins/change_auth_plan/models/app.py:146
msgid "Application change auth plan execution"
msgstr "应用改密计划执行"

#: xpack/plugins/change_auth_plan/models/app.py:139
msgid "App"
msgstr "应用"

#: xpack/plugins/change_auth_plan/models/app.py:151
msgid "Application change auth plan task"
msgstr "用用改密计划任务"

#: xpack/plugins/change_auth_plan/models/asset.py:30
msgid "Append SSH KEY"
msgstr "追加"

#: xpack/plugins/change_auth_plan/models/asset.py:31
msgid "Empty and append SSH KEY"
msgstr "清空所有并添加"

#: xpack/plugins/change_auth_plan/models/asset.py:32
msgid "Replace (The key generated by JumpServer) "
msgstr "替换 (由 JumpServer 生成的密钥)"

#: xpack/plugins/change_auth_plan/models/asset.py:50
#: xpack/plugins/change_auth_plan/serializers/asset.py:34
msgid "SSH Key strategy"
msgstr "SSH 密钥策略"

#: xpack/plugins/change_auth_plan/models/asset.py:130
#: xpack/plugins/change_auth_plan/models/asset.py:206
msgid "Change auth plan execution"
msgstr "改密计划执行"

#: xpack/plugins/change_auth_plan/models/asset.py:213
msgid "Change auth plan task"
msgstr "改密计划任务"

#: xpack/plugins/change_auth_plan/models/base.py:24
msgid "Custom password"
msgstr "自定义密码"

#: xpack/plugins/change_auth_plan/models/base.py:25
msgid "All assets use the same random password"
msgstr "使用相同的随机密码"

#: xpack/plugins/change_auth_plan/models/base.py:26
msgid "All assets use different random password"
msgstr "使用不同的随机密码"

#: xpack/plugins/change_auth_plan/models/base.py:36
msgid "Password rules"
msgstr "密码规则"

#: xpack/plugins/change_auth_plan/models/base.py:100
msgid "Manual trigger"
msgstr "手动触发"

#: xpack/plugins/change_auth_plan/models/base.py:101
msgid "Timing trigger"
msgstr "定时触发"

#: xpack/plugins/change_auth_plan/models/base.py:111
msgid "Change auth plan snapshot"
msgstr "改密计划快照"

#: xpack/plugins/change_auth_plan/models/base.py:118
#: xpack/plugins/change_auth_plan/serializers/base.py:70
msgid "Trigger mode"
msgstr "触发模式"

#: xpack/plugins/change_auth_plan/models/base.py:173
msgid "Ready"
msgstr "准备"

#: xpack/plugins/change_auth_plan/models/base.py:174
msgid "Preflight check"
msgstr "改密前的校验"

#: xpack/plugins/change_auth_plan/models/base.py:175
msgid "Change auth"
msgstr "执行改密"

#: xpack/plugins/change_auth_plan/models/base.py:176
msgid "Verify auth"
msgstr "验证密码/密钥"

#: xpack/plugins/change_auth_plan/models/base.py:177
msgid "Keep auth"
msgstr "保存密码/密钥"

#: xpack/plugins/change_auth_plan/models/base.py:185
msgid "Step"
msgstr "步骤"

#: xpack/plugins/change_auth_plan/serializers/asset.py:31
msgid "Change Password"
msgstr "更改密码"

#: xpack/plugins/change_auth_plan/serializers/asset.py:32
msgid "Change SSH Key"
msgstr "修改 SSH Key"

#: xpack/plugins/change_auth_plan/serializers/base.py:43
msgid "Run times"
msgstr "执行次数"

#: xpack/plugins/change_auth_plan/serializers/base.py:54
msgid "* Please enter the correct password length"
msgstr "* 请输入正确的密码长度"

#: xpack/plugins/change_auth_plan/serializers/base.py:57
msgid "* Password length range 6-30 bits"
msgstr "* 密码长度范围 6-30 位"

#: xpack/plugins/change_auth_plan/task_handlers/base/handler.py:248
msgid "Invalid/incorrect password"
msgstr "无效/错误 密码"

#: xpack/plugins/change_auth_plan/task_handlers/base/handler.py:250
msgid "Failed to connect to the host"
msgstr "连接主机失败"

#: xpack/plugins/change_auth_plan/task_handlers/base/handler.py:252
msgid "Data could not be sent to remote"
msgstr "无法将数据发送到远程"

#: xpack/plugins/cloud/api.py:38
msgid "Test connection successful"
msgstr "测试成功"

#: xpack/plugins/cloud/api.py:40
msgid "Test connection failed: {}"
msgstr "测试连接失败：{}"

#: xpack/plugins/cloud/const.py:8
msgid "Alibaba Cloud"
msgstr "阿里云"

#: xpack/plugins/cloud/const.py:9
msgid "AWS (International)"
msgstr "AWS (国际)"

#: xpack/plugins/cloud/const.py:10
msgid "AWS (China)"
msgstr "AWS (中国)"

#: xpack/plugins/cloud/const.py:11
msgid "Azure (China)"
msgstr "Azure (中国)"

#: xpack/plugins/cloud/const.py:12
msgid "Azure (International)"
msgstr "Azure (国际)"

#: xpack/plugins/cloud/const.py:13
msgid "Huawei Cloud"
msgstr "华为云"

#: xpack/plugins/cloud/const.py:14
msgid "Tencent Cloud"
msgstr "腾讯云"

#: xpack/plugins/cloud/const.py:15
msgid "VMware"
msgstr ""

#: xpack/plugins/cloud/const.py:16 xpack/plugins/cloud/providers/nutanix.py:13
msgid "Nutanix"
msgstr ""

#: xpack/plugins/cloud/const.py:17
msgid "Huawei Private Cloud"
msgstr "华为私有云"

#: xpack/plugins/cloud/const.py:18
msgid "Qingyun Private Cloud"
msgstr "青云私有云"

#: xpack/plugins/cloud/const.py:19
msgid "Google Cloud Platform"
msgstr "谷歌云"

#: xpack/plugins/cloud/const.py:23
msgid "Instance name"
msgstr "实例名称"

#: xpack/plugins/cloud/const.py:24
msgid "Instance name and Partial IP"
msgstr "实例名称和部分IP"

#: xpack/plugins/cloud/const.py:29
msgid "Succeed"
msgstr "成功"

#: xpack/plugins/cloud/const.py:33
msgid "Unsync"
msgstr "未同步"

#: xpack/plugins/cloud/const.py:34
msgid "New Sync"
msgstr "新同步"

#: xpack/plugins/cloud/const.py:35
msgid "Synced"
msgstr "已同步"

#: xpack/plugins/cloud/const.py:36
msgid "Released"
msgstr "已释放"

#: xpack/plugins/cloud/meta.py:9
msgid "Cloud center"
msgstr "云管中心"

#: xpack/plugins/cloud/models.py:30
msgid "Provider"
msgstr "云服务商"

#: xpack/plugins/cloud/models.py:39
msgid "Cloud account"
msgstr "云账号"

#: xpack/plugins/cloud/models.py:85 xpack/plugins/cloud/serializers/task.py:37
msgid "Regions"
msgstr "地域"

#: xpack/plugins/cloud/models.py:88
msgid "Hostname strategy"
msgstr "主机名策略"

#: xpack/plugins/cloud/models.py:97 xpack/plugins/cloud/serializers/task.py:66
msgid "Unix admin user"
msgstr "Unix 管理员"

#: xpack/plugins/cloud/models.py:101 xpack/plugins/cloud/serializers/task.py:67
msgid "Windows admin user"
msgstr "Windows 管理员"

#: xpack/plugins/cloud/models.py:107 xpack/plugins/cloud/serializers/task.py:45
msgid "IP network segment group"
msgstr "IP网段组"

#: xpack/plugins/cloud/models.py:110 xpack/plugins/cloud/serializers/task.py:70
msgid "Always update"
msgstr "总是更新"

#: xpack/plugins/cloud/models.py:116
msgid "Date last sync"
msgstr "最后同步日期"

#: xpack/plugins/cloud/models.py:127 xpack/plugins/cloud/models.py:168
msgid "Sync instance task"
msgstr "同步实例任务"

#: xpack/plugins/cloud/models.py:179 xpack/plugins/cloud/models.py:224
msgid "Date sync"
msgstr "同步日期"

#: xpack/plugins/cloud/models.py:204
msgid "Sync task"
msgstr "同步任务"

#: xpack/plugins/cloud/models.py:208
msgid "Sync instance task history"
msgstr "同步实例任务历史"

#: xpack/plugins/cloud/models.py:211
msgid "Instance"
msgstr "实例"

#: xpack/plugins/cloud/providers/aws_international.py:17
msgid "China (Beijing)"
msgstr "中国（北京）"

#: xpack/plugins/cloud/providers/aws_international.py:18
msgid "China (Ningxia)"
msgstr "中国（宁夏）"

#: xpack/plugins/cloud/providers/aws_international.py:21
msgid "US East (Ohio)"
msgstr "美国东部（俄亥俄州）"

#: xpack/plugins/cloud/providers/aws_international.py:22
msgid "US East (N. Virginia)"
msgstr "美国东部（弗吉尼亚北部）"

#: xpack/plugins/cloud/providers/aws_international.py:23
msgid "US West (N. California)"
msgstr "美国西部（加利福尼亚北部）"

#: xpack/plugins/cloud/providers/aws_international.py:24
msgid "US West (Oregon)"
msgstr "美国西部（俄勒冈）"

#: xpack/plugins/cloud/providers/aws_international.py:25
msgid "Africa (Cape Town)"
msgstr "非洲（开普敦）"

#: xpack/plugins/cloud/providers/aws_international.py:26
msgid "Asia Pacific (Hong Kong)"
msgstr "亚太地区（香港）"

#: xpack/plugins/cloud/providers/aws_international.py:27
msgid "Asia Pacific (Mumbai)"
msgstr "亚太地区（孟买）"

#: xpack/plugins/cloud/providers/aws_international.py:28
msgid "Asia Pacific (Osaka-Local)"
msgstr "亚太区域（大阪当地）"

#: xpack/plugins/cloud/providers/aws_international.py:29
msgid "Asia Pacific (Seoul)"
msgstr "亚太区域（首尔）"

#: xpack/plugins/cloud/providers/aws_international.py:30
msgid "Asia Pacific (Singapore)"
msgstr "亚太区域（新加坡）"

#: xpack/plugins/cloud/providers/aws_international.py:31
msgid "Asia Pacific (Sydney)"
msgstr "亚太区域（悉尼）"

#: xpack/plugins/cloud/providers/aws_international.py:32
msgid "Asia Pacific (Tokyo)"
msgstr "亚太区域（东京）"

#: xpack/plugins/cloud/providers/aws_international.py:33
msgid "Canada (Central)"
msgstr "加拿大（中部）"

#: xpack/plugins/cloud/providers/aws_international.py:34
msgid "Europe (Frankfurt)"
msgstr "欧洲（法兰克福）"

#: xpack/plugins/cloud/providers/aws_international.py:35
msgid "Europe (Ireland)"
msgstr "欧洲（爱尔兰）"

#: xpack/plugins/cloud/providers/aws_international.py:36
msgid "Europe (London)"
msgstr "欧洲（伦敦）"

#: xpack/plugins/cloud/providers/aws_international.py:37
msgid "Europe (Milan)"
msgstr "欧洲（米兰）"

#: xpack/plugins/cloud/providers/aws_international.py:38
msgid "Europe (Paris)"
msgstr "欧洲（巴黎）"

#: xpack/plugins/cloud/providers/aws_international.py:39
msgid "Europe (Stockholm)"
msgstr "欧洲（斯德哥尔摩）"

#: xpack/plugins/cloud/providers/aws_international.py:40
msgid "Middle East (Bahrain)"
msgstr "中东（巴林）"

#: xpack/plugins/cloud/providers/aws_international.py:41
msgid "South America (São Paulo)"
msgstr "南美洲（圣保罗）"

#: xpack/plugins/cloud/providers/huaweicloud.py:35
msgid "AF-Johannesburg"
msgstr "非洲-约翰内斯堡"

#: xpack/plugins/cloud/providers/huaweicloud.py:36
msgid "CN North-Beijing4"
msgstr "华北-北京4"

#: xpack/plugins/cloud/providers/huaweicloud.py:37
msgid "CN North-Beijing1"
msgstr "华北-北京1"

#: xpack/plugins/cloud/providers/huaweicloud.py:38
msgid "CN East-Shanghai2"
msgstr "华东-上海2"

#: xpack/plugins/cloud/providers/huaweicloud.py:39
msgid "CN East-Shanghai1"
msgstr "华东-上海1"

#: xpack/plugins/cloud/providers/huaweicloud.py:40
msgid "CN South-Guangzhou"
msgstr "华南-广州"

#: xpack/plugins/cloud/providers/huaweicloud.py:41
msgid "LA-Mexico City1"
msgstr "拉美-墨西哥城一"

#: xpack/plugins/cloud/providers/huaweicloud.py:42
msgid "LA-Santiago"
msgstr "拉美-圣地亚哥"

#: xpack/plugins/cloud/providers/huaweicloud.py:43
msgid "LA-Sao Paulo1"
msgstr "拉美-圣保罗一"

#: xpack/plugins/cloud/providers/huaweicloud.py:44
msgid "EU-Paris"
msgstr "欧洲-巴黎"

#: xpack/plugins/cloud/providers/huaweicloud.py:45
msgid "CN Southwest-Guiyang1"
msgstr "西南-贵阳1"

#: xpack/plugins/cloud/providers/huaweicloud.py:46
msgid "AP-Bangkok"
msgstr "亚太-曼谷"

#: xpack/plugins/cloud/providers/huaweicloud.py:47
msgid "AP-Singapore"
msgstr "亚太-新加坡"

#: xpack/plugins/cloud/providers/huaweicloud.py:48
#, fuzzy
#| msgid "CN-Hong Kong"
msgid "CN-Hong Kong"
msgstr "中国-香港"

#: xpack/plugins/cloud/providers/huaweicloud.py:50
msgid "CN Northeast-Dalian"
msgstr "华北-大连"

#: xpack/plugins/cloud/providers/huaweicloud.py:51
msgid "CN North-Ulanqab1"
msgstr "华北-乌兰察布一"

#: xpack/plugins/cloud/providers/huaweicloud.py:52
msgid "CN South-Guangzhou-InvitationOnly"
msgstr "华南-广州-友好用户环境"

#: xpack/plugins/cloud/serializers/account_attrs.py:13
msgid "AccessKey ID"
msgstr ""

#: xpack/plugins/cloud/serializers/account_attrs.py:16
msgid "AccessKey Secret"
msgstr ""

#: xpack/plugins/cloud/serializers/account_attrs.py:23
msgid "Client ID"
msgstr "客户端 ID"

#: xpack/plugins/cloud/serializers/account_attrs.py:29
msgid "Tenant ID"
msgstr "租户 ID"

#: xpack/plugins/cloud/serializers/account_attrs.py:32
msgid "Subscription ID"
msgstr "订阅 ID"

#: xpack/plugins/cloud/serializers/account_attrs.py:87
#: xpack/plugins/cloud/serializers/account_attrs.py:92
msgid "API Endpoint"
msgstr "API 端点"

#: xpack/plugins/cloud/serializers/account_attrs.py:98
msgid "Service account key"
msgstr "账户密钥"

#: xpack/plugins/cloud/serializers/account_attrs.py:99
msgid "The file is in JSON format"
msgstr "JSON 格式的文件"

#: xpack/plugins/cloud/serializers/task.py:29
msgid ""
"The IP address that is first matched to will be used as the IP of the "
"created asset. <br>The default * indicates a random match. <br>Format for "
"comma-delimited string, Such as: 192.168.1.0/24, 10.1.1.1-10.1.1.20"
msgstr ""
"第一个匹配到的 IP 地址将被用作创建的资产的 IP。<br> 默认值 * 表示随机匹配。"
"<br> 格式为以逗号分隔的字符串，例如:192.168.1.0/24,10.1.1.1-10.1.1.20"

#: xpack/plugins/cloud/serializers/task.py:35
msgid "History count"
msgstr "执行次数"

#: xpack/plugins/cloud/serializers/task.py:36
msgid "Instance count"
msgstr "实例个数"

#: xpack/plugins/cloud/utils.py:65
msgid "Account unavailable"
msgstr "账户无效"

#: xpack/plugins/gathered_user/meta.py:11
msgid "Gathered user"
msgstr "收集用户"

#: xpack/plugins/gathered_user/models.py:39
msgid "Gather user task"
msgstr "收集用户任务"

#: xpack/plugins/gathered_user/models.py:73
msgid "Task"
msgstr "任务"

#: xpack/plugins/gathered_user/models.py:85
msgid "gather user task execution"
msgstr "收集用户执行"

#: xpack/plugins/gathered_user/models.py:91
msgid "Assets is empty, please change nodes"
msgstr "资产为空，请更改节点"

#: xpack/plugins/gathered_user/serializers.py:21
msgid "Executed times"
msgstr "执行次数"

#: xpack/plugins/interface/api.py:68
msgid "It is already in the default setting state!"
msgstr "当前已经是初始化状态！"

#: xpack/plugins/interface/api.py:72
msgid "Restore default successfully."
msgstr "恢复默认成功！"

#: xpack/plugins/interface/meta.py:10
msgid "Interface settings"
msgstr "界面设置"

#: xpack/plugins/interface/models.py:15
msgid "Title of login page"
msgstr "登录页面标题"

#: xpack/plugins/interface/models.py:19
msgid "Image of login page"
msgstr "登录页面图片"

#: xpack/plugins/interface/models.py:23
msgid "Website icon"
msgstr "网站图标"

#: xpack/plugins/interface/models.py:27
msgid "Logo of management page"
msgstr "管理页面logo"

#: xpack/plugins/interface/models.py:31
msgid "Logo of logout page"
msgstr "退出页面logo"

#: xpack/plugins/license/api.py:37
msgid "License import successfully"
msgstr "许可证导入成功"

#: xpack/plugins/license/api.py:38
msgid "License is invalid"
msgstr "无效的许可证"

#: xpack/plugins/license/meta.py:11 xpack/plugins/license/models.py:127
msgid "License"
msgstr "许可证"

#: xpack/plugins/license/models.py:71
msgid "Standard edition"
msgstr "标准版"

#: xpack/plugins/license/models.py:73
msgid "Enterprise edition"
msgstr "企业版"

#: xpack/plugins/license/models.py:75
msgid "Ultimate edition"
msgstr "旗舰版"

#: xpack/plugins/license/models.py:77
msgid "Community edition"
msgstr "社区版"

#~ msgid "Announcement enabled"
#~ msgstr "启用公告"

#~ msgid "OpenID"
#~ msgstr "OpenID"

#~ msgid "CAS"
#~ msgstr "CAS"

#~ msgid "Only "
#~ msgstr "仅能从用户配置来源登录"<|MERGE_RESOLUTION|>--- conflicted
+++ resolved
@@ -7,11 +7,7 @@
 msgstr ""
 "Project-Id-Version: JumpServer 0.3.3\n"
 "Report-Msgid-Bugs-To: \n"
-<<<<<<< HEAD
-"POT-Creation-Date: 2021-09-29 14:42+0800\n"
-=======
-"POT-Creation-Date: 2021-09-29 10:53+0800\n"
->>>>>>> f8921004
+"POT-Creation-Date: 2021-09-29 14:51+0800\n"
 "PO-Revision-Date: 2021-05-20 10:54+0800\n"
 "Last-Translator: ibuler <ibuler@qq.com>\n"
 "Language-Team: JumpServer team<ibuler@qq.com>\n"
@@ -2898,12 +2894,16 @@
 msgstr "启用企业微信认证"
 
 #: settings/serializers/basic.py:9
+#, fuzzy
+#| msgid "Object"
 msgid "Subject"
-msgstr "主题"
+msgstr "对象"
 
 #: settings/serializers/basic.py:13
+#, fuzzy
+#| msgid "Target url"
 msgid "More url"
-msgstr "更多信息链接"
+msgstr "目标URL"
 
 #: settings/serializers/basic.py:28
 msgid "Site url"
@@ -6171,8 +6171,6 @@
 msgstr "亚太-新加坡"
 
 #: xpack/plugins/cloud/providers/huaweicloud.py:48
-#, fuzzy
-#| msgid "CN-Hong Kong"
 msgid "CN-Hong Kong"
 msgstr "中国-香港"
 
@@ -6326,9 +6324,6 @@
 msgid "Community edition"
 msgstr "社区版"
 
-#~ msgid "Announcement enabled"
-#~ msgstr "启用公告"
-
 #~ msgid "OpenID"
 #~ msgstr "OpenID"
 
