{% extends 'base.html' %}
{% load static %}
{% load i18n %}

{% block custom_head_css_js %}
    <link href="{% static 'css/plugins/select2/select2.min.css' %}" rel="stylesheet">
    <link href="{% static "css/plugins/sweetalert/sweetalert.css" %}" rel="stylesheet">
    <script src="{% static 'js/plugins/select2/select2.full.min.js' %}"></script>
    <script src="{% static "js/plugins/sweetalert/sweetalert.min.js" %}"></script>
{% endblock %}
{% block content %}
    <div class="wrapper wrapper-content animated fadeInRight">
        <div class="row">
            <div class="col-sm-12">
                <div class="ibox float-e-margins">
                    <div class="panel-options">
                        <ul class="nav nav-tabs">
                            <li class="active">
                                <a href="{% url 'users:user-detail' pk=user_object.id %}" class="text-center"><i class="fa fa-laptop"></i> {% trans 'User detail' %} </a>
                            </li>
                            <li>
                                <a href="{% url 'users:user-granted-asset' pk=user_object.id %}" class="text-center"><i class="fa fa-cubes"></i> {% trans 'Asset granted' %}</a>
                            </li>
                            <li class="pull-right">
                                <a class="btn btn-outline {% if can_update %} btn-default {% else %} disabled {% endif %}" href="{% url 'users:user-update' pk=user_object.id %}"><i class="fa fa-edit"></i>{% trans 'Update' %}</a>
                            </li>

                            <li class="pull-right">
                                <a class="btn btn-outline {% if can_delete %} btn-danger btn-delete-user {% else %} disabled {% endif %}">
                                    <i class="fa fa-trash-o"></i>{% trans 'Delete' %}
                                </a>
                            </li>
                        </ul>
                    </div>
                    <div class="tab-content">
                        <div class="col-sm-8" style="padding-left: 0">
                            <div class="ibox float-e-margins">
                                <div class="ibox-title">
                                    <span class="label"><b>{{ user_object.name }}</b></span>
                                    <div class="ibox-tools">
                                        <a class="collapse-link">
                                            <i class="fa fa-chevron-up"></i>
                                        </a>
                                        <a class="dropdown-toggle" data-toggle="dropdown" href="#">
                                            <i class="fa fa-wrench"></i>
                                        </a>
                                        <ul class="dropdown-menu dropdown-user">
                                        </ul>
                                        <a class="close-link">
                                            <i class="fa fa-times"></i>
                                        </a>
                                    </div>
                                </div>
                                <div class="ibox-content">
                                    <table class="table">
                                        <tbody>
                                        <tr class="no-borders-tr">
                                            <td colspan="2">
                                                <img src="{{ user_object.avatar_url }}" class="img-circle" width="64" height="64">
                                            </td>
                                        </tr>
                                        <tr>
                                            <td width="20%">{% trans 'Name' %}:</td>
                                            <td><b>{{ user_object.name }}</b></td>
                                        </tr>
                                        <tr>
                                            <td>{% trans 'Username' %}:</td>
                                            <td><b>{{ user_object.username }}</b></td>
                                        </tr>
                                        <tr>
                                            <td>{% trans 'Email' %}:</td>
                                            <td><b>{{ user_object.email }}</b></td>
                                        </tr>
                                        {% if user.phone %}
                                            <tr>
                                                <td>{% trans 'Phone' %}:</td>
                                                <td><b>{{ user_object.phone }}</b></td>
                                            </tr>
                                        {% endif %}
                                        {% if user_object.wechat %}
                                            <tr>
                                                <td>{% trans 'Wechat' %}:</td>
                                                <td><b>{{ user_object.wechat }}</b></td>
                                            </tr>
                                        {% endif %}
                                        <tr>
                                            <td>{% trans 'Role' %}:</td>
                                            <td><b>{{ user_object.role_display }}</b></td>
                                        </tr>
                                        <tr>
                                            <td>{% trans 'MFA certification' %}:</td>
                                            <td><b>
                                                {% if user_object.mfa_force_enabled %}
                                                    {% trans 'Force enabled' %}
                                                {% elif  user_object.mfa_enabled%}
                                                    {% trans 'Enabled' %}
                                                {% else %}
                                                    {% trans 'Disabled' %}
                                                {% endif %}
                                            </b></td>
                                        </tr>
                                        <tr>
                                            <td>{% trans 'Source' %}:</td>
                                            <td><b>{{ user_object.get_source_display }}</b></td>
                                        </tr>
                                        <tr>
                                            <td>{% trans 'Date expired' %}:</td>
                                            <td><b>{{ user_object.date_expired|date:"Y-m-j H:i:s" }}</b></td>
                                        </tr>
                                        <tr>
                                            <td>{% trans 'Created by' %}:</td>
                                            <td><b>{{ user_object.created_by }}</b></td>
                                        </tr>
                                        <tr>
                                            <td>{% trans 'Date joined' %}:</td>
                                            <td><b>{{ user_object.date_joined|date:"Y-m-j H:i:s" }}</b></td>
                                        </tr>
                                        <tr>
                                            <td>{% trans 'Last login' %}:</td>
                                            <td><b>{{ user_object.last_login|date:"Y-m-j H:i:s" }}</b></td>
                                        </tr>
                                        {% if user_object.can_update_password %}
                                        <tr>
                                            <td>{% trans 'Last password updated' %}:</td>
                                            <td><b>{{ user_object.date_password_last_updated|date:"Y-m-j H:i:s" }}</b></td>
                                        </tr>
                                        {% endif %}
                                        <tr>
                                            <td>{% trans 'Comment' %}:</td>
                                            <td><b>{{ user_object.comment }}</b></td>
                                        </tr>
                                        </tbody>
                                    </table>
                                </div>
                            </div>
                        </div>
                        <div class="col-sm-4" style="padding-left: 0;padding-right: 0">
                            <div class="panel panel-primary">
                                <div class="panel-heading">
                                    <i class="fa fa-info-circle"></i> {% trans 'Quick modify' %}
                                </div>
                                <div class="panel-body">
                                    <table class="table">
                                        <tbody>
                                        <tr class="no-borders-tr">
                                          <td width="50%">{% trans 'Active' %}:</td>
                                            <td><span class="pull-right">
                                                <div class="switch">
                                                    <div class="onoffswitch">
                                                        <input type="checkbox" {% if user_object.is_active %} checked {% endif %} {% if request.user == user_object %} disabled {% endif %} class="onoffswitch-checkbox" id="is_active">
                                                        <label class="onoffswitch-label" for="is_active">
                                                            <span class="onoffswitch-inner"></span>
                                                            <span class="onoffswitch-switch"></span>
                                                        </label>
                                                    </div>
                                                </div>
                                            </span></td>
                                        </tr>
                                        <tr>
                                            <td>{% trans 'Force enabled MFA' %}:</td>
                                            <td>
                                                <span class="pull-right">
                                                <div class="switch">
                                                    <div class="onoffswitch">
                                                        <input type="checkbox" class="onoffswitch-checkbox" {% if user_object.mfa_force_enabled %} checked {% endif %}
                                                               id="force_enable_mfa">
                                                        <label class="onoffswitch-label" for="force_enable_mfa">
                                                            <span class="onoffswitch-inner"></span>
                                                            <span class="onoffswitch-switch"></span>
                                                        </label>
                                                    </div>
                                                </div>
                                                </span>
                                            </td>
                                        </tr>
                                        <tr>
                                            <td>{% trans 'Reset MFA' %}:</td>
                                            <td>
                                                <span class="pull-right">
                                                    <button type="button" class="btn btn-primary btn-xs" id="btn-reset-mfa" style="width: 54px">{% trans 'Reset' %}</button>
                                                </span>
                                            </td>
                                        </tr>
                                        {% if user_object.can_update_password %}
                                        <tr>
                                            <td>{% trans 'Send reset password mail' %}:</td>
                                            <td>
                                                <span class="pull-right">
                                                    <button type="button" class="btn btn-primary btn-xs" {% if request.user == user_object %} disabled="disabled" {% endif %} id="btn-reset-password" style="width: 54px">{% trans 'Send' %}</button>
                                                </span>
                                            </td>
                                        </tr>
                                        {% endif %}
                                        {% if user_object.can_update_ssh_key %}
                                        <tr>
                                            <td>{% trans 'Send reset ssh key mail' %}:</td>
                                            <td>
                                                <span class="pull-right">
                                                    <button type="button" class="btn btn-primary btn-xs" {% if request.user == user_object %} disabled="disabled" {% endif %} id="btn-reset-pk" style="width: 54px;">{% trans 'Send' %}</button>
                                                </span>
                                            </td>
                                        </tr>
                                        {% endif %}
                                        <tr style="{% if not unblock %}display:none{% endif %}">
                                            <td>{% trans 'Unblock user' %}</td>
                                            <td>
                                                <span class="pull-right">
                                                    <button type="button" class="btn btn-primary btn-xs"  id="btn-unblock-user" style="width: 54px">{% trans 'Unblock' %}</button>
                                                </span>
                                            </td>
                                        </tr>
                                        </tbody>
                                    </table>
                                </div>
                            </div>
<<<<<<< HEAD
                            {% if user.is_current_org_admin or user.is_superuser %}
                            <div class="panel panel-info">
                                <div class="panel-heading">
                                    <i class="fa fa-info-circle"></i> {% trans 'User group' %}
                                </div>
                                <div class="panel-body">
                                    <table class="table group_edit">
                                        <tbody>
                                            <form>
                                                <tr>
                                                    <td colspan="2" class="no-borders">
                                                        <select data-placeholder="{% trans 'Join user groups' %}" id="groups_selected" class="select2" style="width: 100%" multiple="" tabindex="4">
                                                            {% for group in groups %}
                                                                <option value="{{ group.id }}" id="opt_{{ group.id }}" >{{ group.name }}</option>
                                                            {% endfor %}
                                                        </select>
                                                    </td>
                                                </tr>
                                                <tr>
                                                    <td colspan="2" class="no-borders">
                                                        <button type="button" class="btn btn-info btn-small" id="btn_join_group">{% trans 'Join' %}</button>
                                                    </td>
                                                </tr>
                                            </form>

                                            {% for group in user_object.groups.all %}
                                                <tr>
                                                    <td >
                                                        <b class="bdg_group" data-gid={{ group.id }}>{{ group.name }}</b>
                                                    </td>
                                                    <td>
                                                        <button class="btn btn-danger pull-right btn-xs btn_leave_group" type="button"><i class="fa fa-minus"></i></button>
                                                    </td>
                                                </tr>
                                            {% endfor %}
                                        </tbody>
                                    </table>
                                </div>
                            </div>
                            {% if LOGIN_CONFIRM_ENABLE %}
                            <div class="panel panel-warning">
                                <div class="panel-heading">
                                    <i class="fa fa-info-circle"></i> {% trans 'Login confirm' %}
                                </div>
                                <div class="panel-body">
                                    <table class="table">
                                        <tbody>
                                            <form>
                                                <tr>
                                                    <td colspan="2" class="no-borders">
                                                        <select data-placeholder="{% trans 'Reviewers' %}" id="id_assignees" class="users-select2" style="width: 100%" multiple="" tabindex="4">
                                                        </select>
                                                    </td>
                                                </tr>
                                                <tr>
                                                    <td colspan="2" class="no-borders">
                                                        <button type="button" class="btn btn-warning btn-small" id="btn_reviewer_confirm">{% trans 'Confirm' %}</button>
                                                    </td>
                                                </tr>
                                            </form>
                                            {% if user_object.get_login_confirm_setting %}
                                                {% for u in user_object.login_confirm_setting.reviewers.all %}
                                                    <tr>
                                                    <td >
                                                        <b class="bdg_reviewer">{{ u }}</b>
                                                    </td>
                                                    <td>
                                                        <button class="btn btn-danger pull-right btn-xs btn-leave-reviewer" data-uid={{ u.id }} type="button"><i class="fa fa-minus"></i></button>
                                                    </td>
                                                </tr>
                                                {% endfor %}
                                            {% endif %}
                                        </tbody>
                                    </table>
                                </div>
                            </div>
                            {% endif %}
=======
                            {% if request.user.can_admin_current_org %}
                                {% if user_object.can_user_current_org or user_object.can_admin_current_org %}
                                    <div class="panel panel-info">
                                        <div class="panel-heading">
                                            <i class="fa fa-info-circle"></i> {% trans 'User group' %}
                                        </div>
                                        <div class="panel-body">
                                            <table class="table group_edit">
                                                <tbody>
                                                    <form>
                                                        <tr>
                                                            <td colspan="2" class="no-borders">
                                                                <select data-placeholder="{% trans 'Join user groups' %}" id="groups_selected" class="select2" style="width: 100%" multiple="" tabindex="4">
                                                                    {% for group in groups %}
                                                                        <option value="{{ group.id }}" id="opt_{{ group.id }}" >{{ group.name }}</option>
                                                                    {% endfor %}
                                                                </select>
                                                            </td>
                                                        </tr>
                                                        <tr>
                                                            <td colspan="2" class="no-borders">
                                                                <button type="button" class="btn btn-info btn-small" id="btn_join_group">{% trans 'Join' %}</button>
                                                            </td>
                                                        </tr>
                                                    </form>

                                                    {% for group in user_object.groups.all %}
                                                        <tr>
                                                            <td >
                                                                <b class="bdg_group" data-gid={{ group.id }}>{{ group.name }}</b>
                                                            </td>
                                                            <td>
                                                                <button class="btn btn-danger pull-right btn-xs btn_leave_group" type="button"><i class="fa fa-minus"></i></button>
                                                            </td>
                                                        </tr>
                                                    {% endfor %}
                                                </tbody>
                                            </table>
                                        </div>
                                    </div>
                                {% endif %}
>>>>>>> 98d3a36d
                            {% endif %}
                        </div>
                    </div>
                </div>
            </div>
        </div>
    </div>
    {% include 'users/_user_update_pk_modal.html' %}
{% endblock %}
{% block custom_foot_js %}
<script>
jumpserver.nodes_selected = {};
var usersSelect2;

function updateUserGroups(groups) {
    var the_url = "{% url 'api-users:user-update-group' pk=user_object.id %}";
    var body = {
        groups: Object.assign([], groups)
    };
    var success = function(data) {
        // remove all the selected groups from select > option and rendered ul element;
        $('.select2-selection__rendered').empty();
        $('#groups_selected').val('');
        $.map(jumpserver.nodes_selected, function(group_name, index) {
            $('#opt_' + index).remove();
            // change tr html of user groups.
            $('.group_edit tbody').append(
                '<tr>' +
                '<td><b class="bdg_group" data-gid="' + index + '">' + group_name + '</b></td>' +
                '<td><button class="btn btn-danger btn-xs pull-right btn_leave_group" type="button"><i class="fa fa-minus"></i></button></td>' +
                '</tr>'
            )
        });
        // clear jumpserver.groups_selected
        jumpserver.nodes_selected = {};
    };
    requestApi({
        url: the_url,
        body: JSON.stringify(body),
        success: success
    });
}

function updateUserLoginReviewer(reviewers) {
    var url = "{% url 'api-auth:login-confirm-setting-update' user_id=user_object.id %}";
    var data = {reviewers: reviewers};
    requestApi({
        url: url,
        data: JSON.stringify(data),
        method: 'PATCH',
        success: function () {
            window.location.reload();
        }
    })
}

$(document).ready(function() {
    $('.select2').select2()
        .on('select2:select', function(evt) {
            var data = evt.params.data;
            jumpserver.nodes_selected[data.id] = data.text;
        })
        .on('select2:unselect', function(evt) {
            var data = evt.params.data;
            delete jumpserver.nodes_selected[data.id];
        });
    usersSelect2 = usersSelect2Init('.users-select2')
})
.on('click', '#is_active', function() {
    var the_url = "{% url 'api-users:user-detail' pk=user_object.id %}";
    var checked = $(this).prop('checked');
    var body = {
        'is_active': checked
    };
    var success = '{% trans "Update successfully!" %}';
    requestApi({
        url: the_url,
        body: JSON.stringify(body),
        success_message: success
    });
})
.on('click', '#force_enable_mfa', function() {
    {% if request.user == user_object %}
        toastr.error("{% trans 'Goto profile page enable MFA' %}");
        return;
    {% endif %}

    var the_url = "{% url 'api-users:user-detail' pk=user_object.id %}";
    var checked = $(this).prop('checked');
    var mfa_level;
    var otp_secret_key;
    if(checked){
        mfa_level = 2
    }else{
        mfa_level = 0;
        otp_secret_key = '';
    }
    var body = {
        'mfa_level': mfa_level,
        'otp_secret_key': otp_secret_key
    };
    var success = '{% trans "Update successfully!" %}';
    requestApi({
        url: the_url,
        body: JSON.stringify(body),
        success_message: success
    });
 })
.on('click', '#btn_join_group', function() {
    if (Object.keys(jumpserver.nodes_selected).length === 0) {
        return false;
    }
    var groups = $('.bdg_group').map(function() {
        return $(this).data('gid');
    }).get();
    $.map(jumpserver.nodes_selected, function(value, index) {
        groups.push(index);
        $('#opt_' + index).remove();
    });
    updateUserGroups(groups)
}).on('click', '.btn_leave_group', function() {
    var $this = $(this);
    var $tr = $this.closest('tr');
    var $badge = $tr.find('.bdg_group');
    var gid = $badge.data('gid');
    var group_name = $badge.html() || $badge.text();
    $('#groups_selected').append(
        '<option value="' + gid + '" id="opt_' + gid + '">' + group_name + '</option>'
    );
    $tr.remove();
    var groups = $('.bdg_group').map(function() {
        return $(this).data('gid');
    }).get();
    updateUserGroups(groups)
}).on('click', '#btn-reset-password', function() {
    function doReset() {
        var the_url = '{% url "api-users:user-reset-password" pk=user_object.id %}';
        var body = {};
        var success = function() {
            var msg = "{% trans "An e-mail has been sent to the user`s mailbox." %}";
            swal("{% trans 'Reset password' %}", msg, "success");
        };
        requestApi({
            url: the_url,
            body: JSON.stringify(body),
            success: success
        });
    }
    swal({
        title: "{% trans 'Are you sure?' %}",
        text: "{% trans "This will reset the user password and send a reset mail"%}",
        type: "warning",
        showCancelButton: true,
        cancelButtonText: "{% trans 'Cancel' %}",
        confirmButtonColor: "#DD6B55",
        confirmButtonText: "{% trans 'Confirm' %}",
        closeOnConfirm: false
    }, function() {
        doReset();
    });
}).on('click', '#btn-reset-pk', function() {
    function doReset() {
        var the_url = '{% url "api-users:user-public-key-reset" pk=user_object.id %}';
        var body = {};
        var success = function() {
            var msg = "{% trans 'The reset-ssh-public-key E-mail has been sent successfully. Please inform the user to update his new ssh public key.' %}";
            swal("{% trans 'Reset SSH public key' %}", msg, "success");
        };
        requestApi({
            url: the_url,
            body: body,
            success: success
        });
    }
    swal({
        title: "{% trans 'Are you sure?' %}",
        text: "{% trans 'This will reset the user public key and send a reset mail' %}",
        type: "warning",
        showCancelButton: true,
        cancelButtonText: "{% trans 'Cancel' %}",
        confirmButtonColor: "#DD6B55",
        confirmButtonText: "{% trans 'Confirm' %}",
        closeOnConfirm: false
    }, function() {
        doReset();
    });
}).on('click', '#btn-user-update-pk', function(){
    var $this = $(this);
    var pk = $('#txt_pk').val();
    var the_url = '{% url "api-users:user-public-key-reset" pk=user.id %}';
    var body = {'_public_key': pk};
    var success = function() {
        $('#txt_pk').val('');
        $this.closest('.modal').modal('hide');
        var msg = "{% trans 'Successfully updated the SSH public key.' %}";
        swal("{% trans 'User SSH public key update' %}", msg, "success");
    };
    var fail = function(msg) {
        swal({
            title: "{% trans 'User SSH public key update' %}",
            text: msg,
            type: "error",
            showCancelButton: false,
            confirmButtonColor: "#DD6B55",
            confirmButtonText: "{% trans 'Confirm' %}",
            closeOnConfirm: true
            }, function () {
              $('#txt_pk').focus();
            }
        );
    };
    requestApi({ url: the_url, body: JSON.stringify(body), success: success, error: fail});
}).on('click', '.btn-delete-user', function () {
    var $this = $(this);
    var name = "{{ user_object.name }}";
    var uid = "{{ user_object.id }}";
    var the_url = '{% url "api-users:user-detail" pk=DEFAULT_PK %}'.replace('{{ DEFAULT_PK }}', uid);
    var redirect_url = "{% url 'users:user-list' %}";
    objectDelete($this, name, the_url, redirect_url);
}).on('click', '#btn-unblock-user', function () {
    function doReset() {
        {#var the_url = '{% url "api-users:user-reset-password" pk=user_object.id %}';#}
        var the_url = '{%  url "api-users:user-unblock" pk=user_object.id %}';
        var body = {};
        var success = function() {
            var msg = "{% trans "Success" %}";
            {#swal("{% trans 'Unblock user' %}", msg, "success");#}
            swal({
                title: "{% trans 'Unblock user' %}",
                text: msg,
                type: "success"
                }, function() {
                    location.reload()
                }
            );
        };
        requestApi({
            url: the_url,
            body: JSON.stringify(body),
            success: success
        });
    }
    swal({
        title: "{% trans 'Are you sure?' %}",
        text: "{% trans "After unlocking the user, the user can log in normally."%}",
        type: "warning",
        showCancelButton: true,
        cancelButtonText: "{% trans 'Cancel' %}",
        confirmButtonColor: "#DD6B55",
        confirmButtonText: "{% trans 'Confirm' %}",
        closeOnConfirm: false
    }, function() {
        doReset();
    });
}).on('click', '#btn-reset-mfa', function () {
    requestApi({
        url: "{% url 'api-users:user-reset-otp' pk=user_object.id %}",
        method: "GET",
        success_message: "{% trans 'Reset user MFA success' %}"
    })
}).on('click', '.btn-leave-reviewer', function () {
    var reviewersId = [];
    var removeReviewerId = $(this).data('uid');
    $('.btn-leave-reviewer').each(function (i, v) {
        var reviewerId = $(v).data('uid');
        if (reviewerId !== removeReviewerId) {
            reviewersId.push(reviewerId);
        }
    });
    updateUserLoginReviewer(reviewersId);
}).on('click', '#btn_reviewer_confirm', function () {
    var reviewersId = [];
    $('.btn-leave-reviewer').each(function (i, v) {
        var reviewerId = $(v).data('uid');
        reviewersId.push(reviewerId);
    });
    var selectedId = usersSelect2.val();
    if (selectedId.length === 0) {
        return
    }
    selectedId.forEach(function (i) {
        if (reviewersId.indexOf(i) === -1) {
            reviewersId.push(i)
        }
    });
    updateUserLoginReviewer(reviewersId);
})
</script>
{% endblock %}<|MERGE_RESOLUTION|>--- conflicted
+++ resolved
@@ -213,86 +213,8 @@
                                     </table>
                                 </div>
                             </div>
-<<<<<<< HEAD
-                            {% if user.is_current_org_admin or user.is_superuser %}
-                            <div class="panel panel-info">
-                                <div class="panel-heading">
-                                    <i class="fa fa-info-circle"></i> {% trans 'User group' %}
-                                </div>
-                                <div class="panel-body">
-                                    <table class="table group_edit">
-                                        <tbody>
-                                            <form>
-                                                <tr>
-                                                    <td colspan="2" class="no-borders">
-                                                        <select data-placeholder="{% trans 'Join user groups' %}" id="groups_selected" class="select2" style="width: 100%" multiple="" tabindex="4">
-                                                            {% for group in groups %}
-                                                                <option value="{{ group.id }}" id="opt_{{ group.id }}" >{{ group.name }}</option>
-                                                            {% endfor %}
-                                                        </select>
-                                                    </td>
-                                                </tr>
-                                                <tr>
-                                                    <td colspan="2" class="no-borders">
-                                                        <button type="button" class="btn btn-info btn-small" id="btn_join_group">{% trans 'Join' %}</button>
-                                                    </td>
-                                                </tr>
-                                            </form>
-
-                                            {% for group in user_object.groups.all %}
-                                                <tr>
-                                                    <td >
-                                                        <b class="bdg_group" data-gid={{ group.id }}>{{ group.name }}</b>
-                                                    </td>
-                                                    <td>
-                                                        <button class="btn btn-danger pull-right btn-xs btn_leave_group" type="button"><i class="fa fa-minus"></i></button>
-                                                    </td>
-                                                </tr>
-                                            {% endfor %}
-                                        </tbody>
-                                    </table>
-                                </div>
-                            </div>
-                            {% if LOGIN_CONFIRM_ENABLE %}
-                            <div class="panel panel-warning">
-                                <div class="panel-heading">
-                                    <i class="fa fa-info-circle"></i> {% trans 'Login confirm' %}
-                                </div>
-                                <div class="panel-body">
-                                    <table class="table">
-                                        <tbody>
-                                            <form>
-                                                <tr>
-                                                    <td colspan="2" class="no-borders">
-                                                        <select data-placeholder="{% trans 'Reviewers' %}" id="id_assignees" class="users-select2" style="width: 100%" multiple="" tabindex="4">
-                                                        </select>
-                                                    </td>
-                                                </tr>
-                                                <tr>
-                                                    <td colspan="2" class="no-borders">
-                                                        <button type="button" class="btn btn-warning btn-small" id="btn_reviewer_confirm">{% trans 'Confirm' %}</button>
-                                                    </td>
-                                                </tr>
-                                            </form>
-                                            {% if user_object.get_login_confirm_setting %}
-                                                {% for u in user_object.login_confirm_setting.reviewers.all %}
-                                                    <tr>
-                                                    <td >
-                                                        <b class="bdg_reviewer">{{ u }}</b>
-                                                    </td>
-                                                    <td>
-                                                        <button class="btn btn-danger pull-right btn-xs btn-leave-reviewer" data-uid={{ u.id }} type="button"><i class="fa fa-minus"></i></button>
-                                                    </td>
-                                                </tr>
-                                                {% endfor %}
-                                            {% endif %}
-                                        </tbody>
-                                    </table>
-                                </div>
-                            </div>
-                            {% endif %}
-=======
                             {% if request.user.can_admin_current_org %}
+
                                 {% if user_object.can_user_current_org or user_object.can_admin_current_org %}
                                     <div class="panel panel-info">
                                         <div class="panel-heading">
@@ -301,39 +223,78 @@
                                         <div class="panel-body">
                                             <table class="table group_edit">
                                                 <tbody>
-                                                    <form>
-                                                        <tr>
-                                                            <td colspan="2" class="no-borders">
-                                                                <select data-placeholder="{% trans 'Join user groups' %}" id="groups_selected" class="select2" style="width: 100%" multiple="" tabindex="4">
-                                                                    {% for group in groups %}
-                                                                        <option value="{{ group.id }}" id="opt_{{ group.id }}" >{{ group.name }}</option>
-                                                                    {% endfor %}
-                                                                </select>
-                                                            </td>
-                                                        </tr>
-                                                        <tr>
-                                                            <td colspan="2" class="no-borders">
-                                                                <button type="button" class="btn btn-info btn-small" id="btn_join_group">{% trans 'Join' %}</button>
-                                                            </td>
-                                                        </tr>
-                                                    </form>
-
-                                                    {% for group in user_object.groups.all %}
-                                                        <tr>
-                                                            <td >
-                                                                <b class="bdg_group" data-gid={{ group.id }}>{{ group.name }}</b>
-                                                            </td>
-                                                            <td>
-                                                                <button class="btn btn-danger pull-right btn-xs btn_leave_group" type="button"><i class="fa fa-minus"></i></button>
-                                                            </td>
-                                                        </tr>
-                                                    {% endfor %}
+                                                <form>
+                                                    <tr>
+                                                        <td colspan="2" class="no-borders">
+                                                            <select data-placeholder="{% trans 'Join user groups' %}" id="groups_selected" class="select2" style="width: 100%" multiple="" tabindex="4">
+                                                                {% for group in groups %}
+                                                                    <option value="{{ group.id }}" id="opt_{{ group.id }}" >{{ group.name }}</option>
+                                                                {% endfor %}
+                                                            </select>
+                                                        </td>
+                                                    </tr>
+                                                    <tr>
+                                                        <td colspan="2" class="no-borders">
+                                                            <button type="button" class="btn btn-info btn-small" id="btn_join_group">{% trans 'Join' %}</button>
+                                                        </td>
+                                                    </tr>
+                                                </form>
+
+                                                {% for group in user_object.groups.all %}
+                                                    <tr>
+                                                        <td >
+                                                            <b class="bdg_group" data-gid={{ group.id }}>{{ group.name }}</b>
+                                                        </td>
+                                                        <td>
+                                                            <button class="btn btn-danger pull-right btn-xs btn_leave_group" type="button"><i class="fa fa-minus"></i></button>
+                                                        </td>
+                                                    </tr>
+                                                {% endfor %}
                                                 </tbody>
                                             </table>
                                         </div>
                                     </div>
                                 {% endif %}
->>>>>>> 98d3a36d
+
+                                {% if LOGIN_CONFIRM_ENABLE %}
+                                    <div class="panel panel-warning">
+                                        <div class="panel-heading">
+                                            <i class="fa fa-info-circle"></i> {% trans 'Login confirm' %}
+                                        </div>
+                                        <div class="panel-body">
+                                            <table class="table">
+                                                <tbody>
+                                                <form>
+                                                    <tr>
+                                                        <td colspan="2" class="no-borders">
+                                                            <select data-placeholder="{% trans 'Reviewers' %}" id="id_assignees" class="users-select2" style="width: 100%" multiple="" tabindex="4">
+                                                            </select>
+                                                        </td>
+                                                    </tr>
+                                                    <tr>
+                                                        <td colspan="2" class="no-borders">
+                                                            <button type="button" class="btn btn-warning btn-small" id="btn_reviewer_confirm">{% trans 'Confirm' %}</button>
+                                                        </td>
+                                                    </tr>
+                                                </form>
+                                                {% if user_object.get_login_confirm_setting %}
+                                                    {% for u in user_object.login_confirm_setting.reviewers.all %}
+                                                        <tr>
+                                                            <td >
+                                                                <b class="bdg_reviewer">{{ u }}</b>
+                                                            </td>
+                                                            <td>
+                                                                <button class="btn btn-danger pull-right btn-xs btn-leave-reviewer" data-uid={{ u.id }} type="button"><i class="fa fa-minus"></i></button>
+                                                            </td>
+                                                        </tr>
+                                                    {% endfor %}
+                                                {% endif %}
+                                                </tbody>
+                                            </table>
+                                        </div>
+                                    </div>
+                                {% endif %}
+
                             {% endif %}
                         </div>
                     </div>
