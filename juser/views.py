# coding: utf-8
# Author: Guanghongwei
# Email: ibuler@qq.com

import time
import os
import hashlib
import random
import subprocess
import ldap
from ldap import modlist
from Crypto.PublicKey import RSA
import crypt
from django.http import HttpResponseRedirect

from django.shortcuts import render_to_response
from django.core.exceptions import ObjectDoesNotExist
from django.db.models import Q
from django.http import HttpResponse

from juser.models import UserGroup, User
from connect import PyCrypt, KEY
from connect import BASE_DIR
from connect import CONF
from django.core.paginator import Paginator, EmptyPage, InvalidPage

CRYPTOR = PyCrypt(KEY)
LDAP_ENABLE = CONF.getint('ldap', 'ldap_enable')
if LDAP_ENABLE:
    LDAP_HOST_URL = CONF.get('ldap', 'host_url')
    LDAP_BASE_DN = CONF.get('ldap', 'base_dn')
    LDAP_ROOT_DN = CONF.get('ldap', 'root_dn')
    LDAP_ROOT_PW = CONF.get('ldap', 'root_pw')


def gen_rand_pwd(num):
    """生成随机密码"""
    seed = "1234567890abcdefghijklmnopqrstuvwxyzABCDEFGHIJKLMNOPQRSTUVWXYZ"
    salt_list = []
    for i in range(num):
        salt_list.append(random.choice(seed))
    salt = ''.join(salt_list)
    return salt


def bash(cmd):
    """执行bash命令"""
    return subprocess.call(cmd, shell=True)


def is_dir(dir_name, mode=0755):
    if not os.path.isdir(dir_name):
        os.makedirs(dir_name)
    os.chmod(dir_name, mode)


class AddError(Exception):
    pass


class LDAPMgmt():
    def __init__(self,
                 host_url,
                 base_dn,
                 root_cn,
                 root_pw):
        self.ldap_host = host_url
        self.ldap_base_dn = base_dn
        self.conn = ldap.initialize(host_url)
        self.conn.set_option(ldap.OPT_REFERRALS, 0)
        self.conn.protocol_version = ldap.VERSION3
        self.conn.simple_bind_s(root_cn, root_pw)

    def list(self, filter, scope=ldap.SCOPE_SUBTREE, attr=None):
        result = {}
        try:
            ldap_result = self.conn.search_s(self.ldap_base_dn, scope, filter, attr)
            for entry in ldap_result:
                name, data = entry
                for k, v in data.items():
                    print '%s: %s' % (k, v)
                    result[k] = v
            return result
        except ldap.LDAPError, e:
            print e

    def add(self, dn, attrs):
        try:
            ldif = modlist.addModlist(attrs)
            self.conn.add_s(dn, ldif)
        except ldap.LDAPError, e:
            print e

    def modify(self, dn, attrs):
        try:
            attr_s = []
            for k, v in attrs.items():
                attr_s.append((2, k, v))
            self.conn.modify_s(dn, attr_s)
        except ldap.LDAPError, e:
            print e

    def delete(self, dn):
        try:
            self.conn.delete_s(dn)
        except ldap.LDAPError, e:
            print e


def gen_sha512(salt, password):
    return crypt.crypt(password, '$6$%s$' % salt)


<<<<<<< HEAD
def group_add(request):
    error = ''
    msg = ''
    header_title, path1, path2 = '添加属组 | Add Group', 'juser', 'group_add'

    if request.method == 'POST':
        group_name = request.POST.get('group_name', None)
        comment = request.POST.get('comment', None)

        try:
            if not group_name:
                error = u'组名不能为空'
                raise AddError

            group = UserGroup.objects.filter(name=group_name)
            if group:
                error = u'组 %s 已存在' % group_name
                raise AddError

            group = UserGroup(name=group_name, comment=comment)
            group.save()
        except AddError:
            pass

        except TypeError:
            error = u'保存用户失败'

        else:
            msg = u'添加组 %s 成功' % group_name

    return render_to_response('juser/group_add.html', locals())


def group_list(request):
    header_title, path1, path2 = '查看属组 | Show Group', 'juser', 'group_list'
    groups = contact_list = UserGroup.objects.all().order_by('id')
    p = paginator = Paginator(contact_list, 10)

    try:
        page = int(request.GET.get('page', '1'))
    except ValueError:
        page = 1

    try:
        contacts = paginator.page(page)
    except (EmptyPage, InvalidPage):
        contacts = paginator.page(paginator.num_pages)
    return render_to_response('juser/group_list.html', locals())


def group_detail(request):
    group_id = request.GET.get('id', None)
    if not group_id:
        return HttpResponseRedirect('/')
    group = UserGroup.objects.get(id=group_id)
    return render_to_response('juser/group_detail.html', locals())


def group_del(request):
    group_id = request.GET.get('id', None)
    if not group_id:
        return HttpResponseRedirect('/')
    group = UserGroup.objects.get(id=group_id)
    group.delete()
    return HttpResponseRedirect('/juser/group_list/', locals())


def group_edit(request):
    error = ''
    msg = ''
    header_title, path1, path2 = '修改属组 | Edit Group', 'juser', 'group_edit'
    if request.method == 'GET':
        group_id = request.GET.get('id', None)
        group = UserGroup.objects.get(id=group_id)
        group_name = group.name
        comment = group.comment

        return render_to_response('juser/group_add.html', locals())
    else:
        group_id = request.POST.get('group_id', None)
        group_name = request.POST.get('group_name', None)
        comment = request.POST.get('comment', '')
        group = UserGroup.objects.filter(id=group_id)
        group.update(name=group_name, comment=comment)

        return HttpResponseRedirect('/juser/group_list/')


def user_list(request):
    user_role = {'SU': u'超级管理员', 'GA': u'组管理员', 'CU': u'普通用户'}
    header_title, path1, path2 = '查看用户 | Show User', 'juser', 'user_list'
    users = contact_list = User.objects.all().order_by('id')
    p = paginator = Paginator(contact_list, 10)
=======
def group_db_add(**kwargs):
    group_name = kwargs.get('name')
    group = UserGroup.objects.filter(name=group_name)
    if group:
        raise AddError('Group %s have been exist .' % group_name)
    UserGroup.objects.create(**kwargs)
>>>>>>> deb55d3b


def group_add_user(group_name, user_id=None, username=None):
    try:
<<<<<<< HEAD
        contacts = paginator.page(page)
    except (EmptyPage, InvalidPage):
        contacts = paginator.page(paginator.num_pages)
    return render_to_response('juser/user_list.html', locals())


def user_detail(request):
    user_id = request.GET.get('id', None)
    if not user_id:
        return HttpResponseRedirect('/')
    user = User.objects.get(id=user_id)
    return render_to_response('juser/user_detail.html', locals())


def user_del(request):
    user_id = request.GET.get('id', None)
    if not user_id:
        return HttpResponseRedirect('/')
    user = User.objects.get(id=user_id)
    user.delete()
    return HttpResponseRedirect('/juser/user_list/', locals())


def user_edit(request):
    header_title, path1, path2 = '编辑用户 | Edit User', 'juser', 'user_edit'
    readonly = "readonly"
    if request.method == 'GET':
        user_id = request.GET.get('id', None)
        if not user_id:
            return HttpResponseRedirect('/')
        user = User.objects.get(id=user_id)
        username = user.username
        password = user.password
        ssh_key_pwd1 = user.ssh_key_pwd1
        name = user.name
        all_group = UserGroup.objects.all()
        groups = user.user_group.all()
        groups_str = ' '.join([str(group.id) for group in groups])
        user_role = {'SU': u'超级管理员', 'GA': u'组管理员', 'CU': u'普通用户'}
        role_post = user.role
        ssh_pwd = user.ssh_pwd
        email = user.email

    else:
        username = request.POST.get('username', None)
        password = request.POST.get('password', None)
        name = request.POST.get('name', None)
        email = request.POST.get('email', '')
        groups = request.POST.getlist('groups', None)
        groups_str = ' '.join(groups)
        role_post = request.POST.get('role', None)
        ssh_pwd = request.POST.get('ssh_pwd', None)
        ssh_key_pwd1 = request.POST.get('ssh_key_pwd1', None)
        is_active = request.POST.get('is_active', '1')
        ldap_pwd = gen_rand_pwd(16)
        all_group = UserGroup.objects.all()
        user_role = {'SU': u'超级管理员', 'GA': u'组管理员', 'CU': u'普通用户'}

        if username:
            user = User.objects.get(username=username)
=======
        if user_id:
            user = User.objects.get(id=user_id)
>>>>>>> deb55d3b
        else:
            user = User.objects.get(username=username)
    except ObjectDoesNotExist:
        raise AddError('用户获取失败')
    else:
        group = UserGroup.objects.get(name=group_name)
        group.user_set.add(user)


def group_update_user(group_id, users_id):
    group = UserGroup.objects.get(id=group_id)
    group.user_set.clear()
    for user_id in users_id:
        user = User.objects.get(id=user_id)
        group.user_set.add(user)


def db_add_user(**kwargs):
    groups_post = kwargs.pop('groups')
    user = User(**kwargs)
    group_select = []
    for group_id in groups_post:
        group = UserGroup.objects.filter(id=group_id)
        group_select.extend(group)
    user.save()
    user.user_group = group_select


def db_update_user(**kwargs):
    groups_post = kwargs.pop('groups')
    username = kwargs.get('username')
    user = User.objects.filter(username=username)
    user.update(**kwargs)
    user = User.objects.get(username=username)
    group_select = []
    for group_id in groups_post:
        group = UserGroup.objects.filter(id=group_id)
        group_select.extend(group)
    user.save()
    user.user_group = group_select


def db_del_user(username):
    try:
        user = User.objects.get(username=username)
        user.delete()
    except ObjectDoesNotExist:
        pass


def gen_ssh_key(username, password=None, length=2048):
    private_key_dir = os.path.join(BASE_DIR, 'keys/jumpserver/')
    private_key_file = os.path.join(private_key_dir, username)
    public_key_dir = '/home/%s/.ssh/' % username
    public_key_file = os.path.join(public_key_dir, 'authorized_keys')
    is_dir(private_key_dir)
    is_dir(public_key_dir, mode=0700)

    key = RSA.generate(length)
    with open(private_key_file, 'w') as pri_f:
        pri_f.write(key.exportKey('PEM', password))
    os.chmod(private_key_file, 0600)

    pub_key = key.publickey()
    with open(public_key_file, 'w') as pub_f:
        pub_f.write(pub_key.exportKey('OpenSSH'))
    os.chmod(public_key_file, 0600)
    bash('chown %s:%s %s' % (username, username, public_key_file))


def server_add_user(username, password, ssh_key_pwd):
    bash('useradd %s; echo %s | passwd --stdin %s' % (username, password, username))
    gen_ssh_key(username, ssh_key_pwd)


def server_del_user(username):
    bash('userdel -r %s' % username)


def ldap_add_user(username, ldap_pwd):
    user_dn = "uid=%s,ou=People,%s" % (username, LDAP_BASE_DN)
    password_sha512 = gen_sha512(gen_rand_pwd(6), ldap_pwd)
    user = User.objects.get(username=username)

    user_attr = {'uid': [str(username)],
                 'cn': [str(username)],
                 'objectClass': ['account', 'posixAccount', 'top', 'shadowAccount'],
                 'userPassword': ['{crypt}%s' % password_sha512],
                 'shadowLastChange': ['16328'],
                 'shadowMin': ['0'],
                 'shadowMax': ['99999'],
                 'shadowWarning': ['7'],
                 'loginShell': ['/bin/bash'],
                 'uidNumber': [str(user.id)],
                 'gidNumber': [str(user.id)],
                 'homeDirectory': [str('/home/%s' % username)]}

    group_dn = "cn=%s,ou=Group,%s" % (username, LDAP_BASE_DN)
    group_attr = {'objectClass': ['posixGroup', 'top'],
                  'cn': [str(username)],
                  'userPassword': ['{crypt}x'],
                  'gidNumber': [str(user.id)]}

    sudo_dn = 'cn=%s,ou=Sudoers,%s' % (username, LDAP_BASE_DN)
    sudo_attr = {'objectClass': ['top', 'sudoRole'],
                 'cn': ['%s' % str(username)],
                 'sudoCommand': ['/bin/pwd'],
                 'sudoHost': ['192.168.1.1'],
                 'sudoOption': ['!authenticate'],
                 'sudoRunAsUser': ['root'],
                 'sudoUser': ['%s' % str(username)]}

    ldap_conn = LDAPMgmt(LDAP_HOST_URL, LDAP_BASE_DN, LDAP_ROOT_DN, LDAP_ROOT_PW)

    ldap_conn.add(user_dn, user_attr)
    ldap_conn.add(group_dn, group_attr)
    ldap_conn.add(sudo_dn, sudo_attr)


def ldap_del_user(username):
    user_dn = "uid=%s,ou=People,%s" % (username, LDAP_BASE_DN)
    group_dn = "cn=%s,ou=Group,%s" % (username, LDAP_BASE_DN)
    sudo_dn = 'cn=%s,ou=Sudoers,%s' % (username, LDAP_BASE_DN)

    ldap_conn = LDAPMgmt(LDAP_HOST_URL, LDAP_BASE_DN, LDAP_ROOT_DN, LDAP_ROOT_PW)
    ldap_conn.delete(user_dn)
    ldap_conn.delete(group_dn)
    ldap_conn.delete(sudo_dn)


def group_add(request):
    error = ''
    msg = ''
    header_title, path1, path2 = '添加属组 | Add Group', 'juser', 'group_add'
    group_types = {
        # 'P': '私有组',
        'M': '管理组',
        'A': '授权组',
    }
    users = User.objects.all()
    if request.method == 'POST':
        group_name = request.POST.get('group_name', '')
        group_type = request.POST.get('group_type', 'A')
        users_selected = request.POST.getlist('users_selected', '')
        comment = request.POST.get('comment', '')

        try:
            if not group_name:
                error = u'组名不能为空'
                raise AddError
            group_db_add(name=group_name, comment=comment, type=group_type)
            for user_id in users_selected:
                group_add_user(group_name, user_id=user_id)

        except AddError:
            pass
        except TypeError:
            error = u'保存用户组失败'
        else:
            msg = u'添加组 %s 成功' % group_name

    return render_to_response('juser/group_add.html', locals())


def group_list(request):
    header_title, path1, path2 = '查看属组 | Show Group', 'juser', 'group_list'
    groups = contact_list = UserGroup.objects.filter(Q(type='M') | Q(type='A')).order_by('id')
    p = paginator = Paginator(contact_list, 10)

    try:
        page = int(request.GET.get('page', '1'))
    except ValueError:
        page = 1

    try:
        contacts = paginator.page(page)
    except (EmptyPage, InvalidPage):
        contacts = paginator.page(paginator.num_pages)
    return render_to_response('juser/group_list.html', locals())


def group_detail(request):
    group_id = request.GET.get('id', None)
    if not group_id:
        return HttpResponseRedirect('/')
    group = UserGroup.objects.get(id=group_id)
    users = group.user_set.all()
    return render_to_response('juser/group_detail.html', locals())


def group_del(request):
    group_id = request.GET.get('id', None)
    if not group_id:
        return HttpResponseRedirect('/')
    group = UserGroup.objects.get(id=group_id)
    group.delete()
    return HttpResponseRedirect('/juser/group_list/', locals())


def group_edit(request):
    error = ''
    msg = ''
    header_title, path1, path2 = '修改属组 | Edit Group', 'juser', 'group_edit'
    group_types = {
        # 'P': '私有组',
        'M': '管理组',
        'A': '授权组',
    }
    if request.method == 'GET':
        group_id = request.GET.get('id', None)
        group = UserGroup.objects.get(id=group_id)
        group_name = group.name
        comment = group.comment
        group_type = group.type
        users_all = User.objects.all()
        users_selected = group.user_set.all()
        users = [user for user in users_all if user not in users_selected]

        return render_to_response('juser/group_add.html', locals())
    else:
        group_id = request.POST.get('group_id', None)
        group_name = request.POST.get('group_name', None)
        comment = request.POST.get('comment', '')
        users_selected = request.POST.getlist('users_selected')
        group_type = request.POST.get('group_type')
        group = UserGroup.objects.filter(id=group_id)
        # return HttpResponse(group_type)
        group.update(name=group_name, comment=comment, type=group_type)
        group_update_user(group_id, users_selected)

        return HttpResponseRedirect('/juser/group_list/')


def user_list(request):
    user_role = {'SU': u'超级管理员', 'GA': u'组管理员', 'CU': u'普通用户'}
    header_title, path1, path2 = '查看用户 | Show User', 'juser', 'user_list'
    users = contact_list = User.objects.all().order_by('id')
    p = paginator = Paginator(contact_list, 10)

    try:
        page = int(request.GET.get('page', '1'))
    except ValueError:
        page = 1

    try:
        contacts = paginator.page(page)
    except (EmptyPage, InvalidPage):
        contacts = paginator.page(paginator.num_pages)
    return render_to_response('juser/user_list.html', locals())


def user_detail(request):
    user_id = request.GET.get('id', None)
    if not user_id:
        return HttpResponseRedirect('/')
    user = User.objects.get(id=user_id)
    return render_to_response('juser/user_detail.html', locals())


def user_del(request):
    user_id = request.GET.get('id', None)
    if not user_id:
        return HttpResponseRedirect('/')
    user = User.objects.get(id=user_id)
    user.delete()
    group = UserGroup.objects.get(name=user.username)
    group.delete()
    server_del_user(user.username)
    ldap_del_user(user.username)
    return HttpResponseRedirect('/juser/user_list/', locals())


def user_edit(request):
    header_title, path1, path2 = '编辑用户 | Edit User', 'juser', 'user_edit'
    readonly = "readonly"
    if request.method == 'GET':
        user_id = request.GET.get('id', None)
        if not user_id:
            return HttpResponseRedirect('/')
        user = User.objects.get(id=user_id)
        username = user.username
        password = user.password
        ssh_key_pwd = user.ssh_key_pwd
        name = user.name
        all_group = UserGroup.objects.filter(Q(type='M') | Q(type='A'))
        groups = user.user_group.filter(Q(type='M') | Q(type='A'))
        groups_str = ' '.join([str(group.id) for group in groups])
        user_role = {'SU': u'超级管理员', 'GA': u'组管理员', 'CU': u'普通用户'}
        role_post = user.role
        ssh_pwd = user.ssh_pwd
        email = user.email

    else:
        username = request.POST.get('username', None)
        password = request.POST.get('password', None)
        name = request.POST.get('name', None)
        email = request.POST.get('email', '')
        groups = request.POST.getlist('groups', None)
        groups_str = ' '.join(groups)
        role_post = request.POST.get('role', None)
        ssh_pwd = request.POST.get('ssh_pwd', None)
        ssh_key_pwd = request.POST.get('ssh_key_pwd', None)
        is_active = request.POST.get('is_active', '1')
        ldap_pwd = gen_rand_pwd(16)
        all_group = UserGroup.objects.filter(Q(type='M') | Q(type='A'))
        user_role = {'SU': u'超级管理员', 'GA': u'组管理员', 'CU': u'普通用户'}

        if username:
            user = User.objects.get(username=username)
        else:
            return HttpResponseRedirect('/')

        if password != user.password:
            password = md5_crypt(password)

        if ssh_pwd != user.ssh_pwd:
            ssh_pwd = CRYPTOR.encrypt(ssh_pwd)

        if ssh_key_pwd != user.ssh_key_pwd:
            ssh_key_pwd = CRYPTOR.encrypt(ssh_key_pwd)

        db_update_user(username=username,
                       password=password,
                       name=name,
                       email=email,
                       groups=groups,
                       role=role_post,
                       ssh_pwd=ssh_pwd,
                       ssh_key_pwd=ssh_key_pwd)
        msg = u'修改用户成功'

        return HttpResponseRedirect('/juser/user_list/')

    return render_to_response('juser/user_add.html', locals())


def user_add(request):
    error = ''
    msg = ''
    header_title, path1, path2 = '添加用户 | Add User', 'juser', 'user_add'
    user_role = {'SU': u'超级管理员', 'GA': u'组管理员', 'CU': u'普通用户'}
    all_group = UserGroup.objects.filter(Q(type='M') | Q(type='A')).order_by('-type')
    if request.method == 'POST':
        username = request.POST.get('username', None)
        password = request.POST.get('password', '')
        name = request.POST.get('name', None)
        email = request.POST.get('email', '')
        groups = request.POST.getlist('groups', None)
        groups_str = ' '.join(groups)
        role_post = request.POST.get('role', 'CU')
        ssh_pwd = request.POST.get('ssh_pwd', '')
        ssh_key_pwd = request.POST.get('ssh_key_pwd', '')
        is_active = request.POST.get('is_active', '1')
        ldap_pwd = gen_rand_pwd(16)

        try:
            if None in [username, password, ssh_key_pwd, name, groups, role_post, is_active]:
                error = u'带*内容不能为空'
                raise AddError
            user = User.objects.filter(username=username)
            if user:
                error = u'用户 %s 已存在' % username
                raise AddError

        except AddError:
            pass
        else:
            time_now = time.time()
            try:
                db_add_user(username=username,
                            password=md5_crypt(password),
                            name=name, email=email,
                            groups=groups, role=role_post,
                            ssh_pwd=CRYPTOR.encrypt(ssh_pwd) if ssh_pwd else '',
                            ssh_key_pwd=CRYPTOR.encrypt(ssh_key_pwd),
                            ldap_pwd=CRYPTOR.encrypt(ldap_pwd),
                            is_active=is_active,
                            date_joined=time_now)

                server_add_user(username, password, ssh_key_pwd)
                group_db_add(name=username, comment=username, type='P')
                group_add_user(group_name=username, username=username)
                if LDAP_ENABLE:
                    ldap_add_user(username, ldap_pwd)
                msg = u'添加用户 %s 成功！' % username

            except Exception, e:
                error = u'添加用户 %s 失败 %s ' % (username, e)
                try:
                    db_del_user(username)
                    server_del_user(username)
                    if LDAP_ENABLE:
                        ldap_del_user(username)
                except Exception:
                    pass

    return render_to_response('juser/user_add.html', locals())






<|MERGE_RESOLUTION|>--- conflicted
+++ resolved
@@ -111,177 +111,18 @@
     return crypt.crypt(password, '$6$%s$' % salt)
 
 
-<<<<<<< HEAD
-def group_add(request):
-    error = ''
-    msg = ''
-    header_title, path1, path2 = '添加属组 | Add Group', 'juser', 'group_add'
-
-    if request.method == 'POST':
-        group_name = request.POST.get('group_name', None)
-        comment = request.POST.get('comment', None)
-
-        try:
-            if not group_name:
-                error = u'组名不能为空'
-                raise AddError
-
-            group = UserGroup.objects.filter(name=group_name)
-            if group:
-                error = u'组 %s 已存在' % group_name
-                raise AddError
-
-            group = UserGroup(name=group_name, comment=comment)
-            group.save()
-        except AddError:
-            pass
-
-        except TypeError:
-            error = u'保存用户失败'
-
-        else:
-            msg = u'添加组 %s 成功' % group_name
-
-    return render_to_response('juser/group_add.html', locals())
-
-
-def group_list(request):
-    header_title, path1, path2 = '查看属组 | Show Group', 'juser', 'group_list'
-    groups = contact_list = UserGroup.objects.all().order_by('id')
-    p = paginator = Paginator(contact_list, 10)
-
-    try:
-        page = int(request.GET.get('page', '1'))
-    except ValueError:
-        page = 1
-
-    try:
-        contacts = paginator.page(page)
-    except (EmptyPage, InvalidPage):
-        contacts = paginator.page(paginator.num_pages)
-    return render_to_response('juser/group_list.html', locals())
-
-
-def group_detail(request):
-    group_id = request.GET.get('id', None)
-    if not group_id:
-        return HttpResponseRedirect('/')
-    group = UserGroup.objects.get(id=group_id)
-    return render_to_response('juser/group_detail.html', locals())
-
-
-def group_del(request):
-    group_id = request.GET.get('id', None)
-    if not group_id:
-        return HttpResponseRedirect('/')
-    group = UserGroup.objects.get(id=group_id)
-    group.delete()
-    return HttpResponseRedirect('/juser/group_list/', locals())
-
-
-def group_edit(request):
-    error = ''
-    msg = ''
-    header_title, path1, path2 = '修改属组 | Edit Group', 'juser', 'group_edit'
-    if request.method == 'GET':
-        group_id = request.GET.get('id', None)
-        group = UserGroup.objects.get(id=group_id)
-        group_name = group.name
-        comment = group.comment
-
-        return render_to_response('juser/group_add.html', locals())
-    else:
-        group_id = request.POST.get('group_id', None)
-        group_name = request.POST.get('group_name', None)
-        comment = request.POST.get('comment', '')
-        group = UserGroup.objects.filter(id=group_id)
-        group.update(name=group_name, comment=comment)
-
-        return HttpResponseRedirect('/juser/group_list/')
-
-
-def user_list(request):
-    user_role = {'SU': u'超级管理员', 'GA': u'组管理员', 'CU': u'普通用户'}
-    header_title, path1, path2 = '查看用户 | Show User', 'juser', 'user_list'
-    users = contact_list = User.objects.all().order_by('id')
-    p = paginator = Paginator(contact_list, 10)
-=======
 def group_db_add(**kwargs):
     group_name = kwargs.get('name')
     group = UserGroup.objects.filter(name=group_name)
     if group:
         raise AddError('Group %s have been exist .' % group_name)
     UserGroup.objects.create(**kwargs)
->>>>>>> deb55d3b
 
 
 def group_add_user(group_name, user_id=None, username=None):
     try:
-<<<<<<< HEAD
-        contacts = paginator.page(page)
-    except (EmptyPage, InvalidPage):
-        contacts = paginator.page(paginator.num_pages)
-    return render_to_response('juser/user_list.html', locals())
-
-
-def user_detail(request):
-    user_id = request.GET.get('id', None)
-    if not user_id:
-        return HttpResponseRedirect('/')
-    user = User.objects.get(id=user_id)
-    return render_to_response('juser/user_detail.html', locals())
-
-
-def user_del(request):
-    user_id = request.GET.get('id', None)
-    if not user_id:
-        return HttpResponseRedirect('/')
-    user = User.objects.get(id=user_id)
-    user.delete()
-    return HttpResponseRedirect('/juser/user_list/', locals())
-
-
-def user_edit(request):
-    header_title, path1, path2 = '编辑用户 | Edit User', 'juser', 'user_edit'
-    readonly = "readonly"
-    if request.method == 'GET':
-        user_id = request.GET.get('id', None)
-        if not user_id:
-            return HttpResponseRedirect('/')
-        user = User.objects.get(id=user_id)
-        username = user.username
-        password = user.password
-        ssh_key_pwd1 = user.ssh_key_pwd1
-        name = user.name
-        all_group = UserGroup.objects.all()
-        groups = user.user_group.all()
-        groups_str = ' '.join([str(group.id) for group in groups])
-        user_role = {'SU': u'超级管理员', 'GA': u'组管理员', 'CU': u'普通用户'}
-        role_post = user.role
-        ssh_pwd = user.ssh_pwd
-        email = user.email
-
-    else:
-        username = request.POST.get('username', None)
-        password = request.POST.get('password', None)
-        name = request.POST.get('name', None)
-        email = request.POST.get('email', '')
-        groups = request.POST.getlist('groups', None)
-        groups_str = ' '.join(groups)
-        role_post = request.POST.get('role', None)
-        ssh_pwd = request.POST.get('ssh_pwd', None)
-        ssh_key_pwd1 = request.POST.get('ssh_key_pwd1', None)
-        is_active = request.POST.get('is_active', '1')
-        ldap_pwd = gen_rand_pwd(16)
-        all_group = UserGroup.objects.all()
-        user_role = {'SU': u'超级管理员', 'GA': u'组管理员', 'CU': u'普通用户'}
-
-        if username:
-            user = User.objects.get(username=username)
-=======
         if user_id:
             user = User.objects.get(id=user_id)
->>>>>>> deb55d3b
         else:
             user = User.objects.get(username=username)
     except ObjectDoesNotExist:
