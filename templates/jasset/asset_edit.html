--- conflicted
+++ resolved
@@ -54,36 +54,20 @@
                                             <div class="col-sm-2">
                                                 <div class="radio i-checks">
                                                     <label>
-<<<<<<< HEAD
-                                                        <input type="checkbox" {% ifequal asset.use_default 1 %} checked="" {% endifequal %} value="1" id="use_default" name="use_default">
-=======
                                                         <input type="checkbox" {% if asset.use_default_auth %} checked="" {% endif %} id="id_use_default_auth" name="use_default_auth"><span> 使用默认 </span>
->>>>>>> 0f29745b
                                                     </label>
                                                 </div>
                                             </div>
                                         </div>
-
-<<<<<<< HEAD
-                                        <div class="form-group" id="admin_account" {% ifequal asset.use_default 1 %} style="display: none" {% endifequal %}>
-                                            <label class="col-sm-2 control-label"> 管理用户名<span class="red-fonts">*</span> </label>
-                                            <div class="col-sm-3">
-                                                <input type="text" {% ifnotequal asset.use_default 1 %} value="{{ asset.username }}" {% endifnotequal %} name="username" class="form-control">
-=======
                                         <div class="form-group" id="admin_account" {% if asset.use_default_auth %} style="display: none" {% endif %}>
                                             <label class="col-sm-2 control-label"> 管理用户名 <span class="red-fonts">*</span> </label>
                                             <div class="col-sm-3">
                                                 <input type="text" value="{{ asset.username }}" name="username" class="form-control">
->>>>>>> 0f29745b
                                             </div>
 
                                             <label class="col-sm-1 control-label"> 密码<span class="red-fonts">*</span> </label>
                                             <div class="col-sm-4">
-<<<<<<< HEAD
-                                                <input type="password" {% ifnotequal asset.use_default 1 %} value="{{ asset.password }}" {% endifnotequal %}  name="password" class="form-control">
-=======
                                                 <input type="password" value="{{ asset.password }}" name="password" class="form-control">
->>>>>>> 0f29745b
                                             </div>
                                         </div>
 
@@ -180,32 +164,6 @@
         })
     });
 
-<<<<<<< HEAD
-$('document').ready(function(){
-    $('#use_default').click(function(){
-        if ($(this).is(':checked')){
-            $('#admin_account').css('display', 'none')
-        }
-        else {
-            $('#admin_account').css('display', 'block')
-        }
-    })
-});
-
-$('#assetForm').validator({
-    timely: 2,
-    theme: "yellow_right_effect",
-    rules: {
-        check_ip: [/^(\d{1,2}|1\d\d|2[0-4]\d|25[0-5])(\.(\d{1,2}|1\d\d|2[0-4]\d|25[0-5])){3}$/, 'ip地址不正确'],
-        check_port: [/^\d{1,5}$/, '端口号不正确'],
-    },
-    fields: {
-        "ip": {
-            rule: "required;check_ip",
-            tip: "输入IP",
-            ok: "",
-            msg: {required: "必须填写!"}
-=======
     var required_fields = ["id_ip", "id_port"];
     required_fields.forEach(function(field) {
         $('label[for="' + field + '"]').parent().addClass("required");
@@ -231,7 +189,6 @@
                 ok: "",
                 msg: {required: "必须填写!"}
             }
->>>>>>> 0f29745b
         },
         valid: function(form) {
             form.submit();
